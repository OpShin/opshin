[tool.poetry]
name = "opshin"
version = "0.24.0"
description = "A simple pythonic programming language for Smart Contracts on Cardano"
authors = ["nielstron <n.muendler@web.de>"]
license = "MIT"
readme = "README.md"
repository = "https://github.com/opshin/opshin"
documentation = "https://opshin.opshin.dev/"
keywords = ["python", "language", "programming-language", "compiler", "validator", "smart-contracts", "cardano"]
classifiers = [
    "Development Status :: 3 - Alpha",
    "Intended Audience :: Developers",
    "Topic :: Software Development :: Compilers",
    "License :: OSI Approved :: MIT License",
    "Programming Language :: Python :: 3.8",
    "Programming Language :: Python :: 3.9",
    "Programming Language :: Python :: 3.10",
    "Programming Language :: Python :: 3.11",
]
packages = [{include = "opshin"}]

[tool.poetry.dependencies]
<<<<<<< HEAD
python = ">=3.8, <3.12"
uplc = "^0.6.9"
pluthon = {git = "https://github.com/opshin/pluthon", branch = "master"}
pycardano = "^0.10.0"
=======
python = ">=3.8.1, <3.12"
uplc = "^1.0.7"
pluthon = "^1.0.0"
pycardano = "^0.12.0"
>>>>>>> d657a227
frozenlist2 = "^1.0.0"
astunparse = {version = "^1.6.3", python = "<3.9"}
ordered-set = "^4.1.0"


[tool.poetry.group.dev.dependencies]
hypothesis = "^6.98.2"
parameterized = "^0.9.0"
black = "^24.4.0"
pre-commit = "^3.3.2"
coverage = "<8.0"
pytest = ">=7.3.1,<9.0.0"
coveralls = "^4.0.1"
poetry-bumpversion = "^0.3.0"

[tool.poetry.scripts]
opshin = "opshin.__main__:main"

[tool.poetry_bumpversion.file."opshin/__init__.py"]

[build-system]
requires = ["setuptools", "poetry-core"]
build-backend = "poetry.core.masonry.api"

[tool.coverage.run]
branch = true
source = ["opshin"]

[tool.coverage.report]
# Regexes for lines to exclude from consideration
exclude_also = [
    # Don't complain if tests don't hit defensive assertion code:
    "raise NotImplementedError",

    # Don't complain if non-runnable code isn't run:
    "if __name__ == .__main__.:",

    # Don't complain about abstract methods, they aren't run:
    "@(abc\\.)?abstractmethod",

    # Don't complain about missing debug-only code:
    "def __repr__",
    ]

ignore_errors = true
<|MERGE_RESOLUTION|>--- conflicted
+++ resolved
@@ -21,17 +21,10 @@
 packages = [{include = "opshin"}]
 
 [tool.poetry.dependencies]
-<<<<<<< HEAD
-python = ">=3.8, <3.12"
-uplc = "^0.6.9"
-pluthon = {git = "https://github.com/opshin/pluthon", branch = "master"}
-pycardano = "^0.10.0"
-=======
 python = ">=3.8.1, <3.12"
 uplc = "^1.0.7"
 pluthon = "^1.0.0"
 pycardano = "^0.12.0"
->>>>>>> d657a227
 frozenlist2 = "^1.0.0"
 astunparse = {version = "^1.6.3", python = "<3.9"}
 ordered-set = "^4.1.0"
