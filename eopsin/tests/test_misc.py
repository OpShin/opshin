import unittest

import uplc
from hypothesis import example, given
from hypothesis import strategies as st
from parameterized import parameterized

from .. import compiler, prelude, type_inference


def fib(n):
    a, b = 0, 1
    for _ in range(n):
        a, b = b, a + b
    return a


class MiscTest(unittest.TestCase):
    def test_assert_sum_contract_succeed(self):
        input_file = "examples/smart_contracts/assert_sum.py"
        with open(input_file) as fp:
            source_code = fp.read()
        ast = compiler.parse(source_code)
        code = compiler.compile(ast)
        code = code.compile()
        f = code.term
        # UPLC lambdas may only take one argument at a time, so we evaluate by repeatedly applying
        for d in [uplc.PlutusInteger(20), uplc.PlutusInteger(22), uplc.BuiltinUnit()]:
            f = uplc.Apply(f, d)
        ret = uplc.Machine(f).eval()
        self.assertEqual(ret, uplc.PlutusConstr(0, []))

    def test_assert_sum_contract_fail(self):
        input_file = "examples/smart_contracts/assert_sum.py"
        with open(input_file) as fp:
            source_code = fp.read()
        ast = compiler.parse(source_code)
        code = compiler.compile(ast)
        code = code.compile()
        try:
            f = code.term
            # UPLC lambdas may only take one argument at a time, so we evaluate by repeatedly applying
            for d in [
                uplc.PlutusInteger(0),
                uplc.PlutusInteger(23),
                uplc.BuiltinUnit(),
            ]:
                f = uplc.Apply(f, d)
            ret = uplc.Machine(f).eval()
            self.fail("Machine did validate the content")
        except Exception as e:
            pass

    @given(
        a=st.integers(min_value=-10, max_value=10),
        b=st.integers(min_value=0, max_value=10),
    )
    def test_mult_for(self, a: int, b: int):
        input_file = "examples/mult_for.py"
        with open(input_file) as fp:
            source_code = fp.read()
        ast = compiler.parse(source_code)
        code = compiler.compile(ast)
        code = code.compile()
        f = code.term
        # UPLC lambdas may only take one argument at a time, so we evaluate by repeatedly applying
        for d in [uplc.PlutusInteger(a), uplc.PlutusInteger(b)]:
            f = uplc.Apply(f, d)
        ret = uplc.Machine(f).eval()
        self.assertEqual(ret, uplc.PlutusInteger(a * b))

    @given(
        a=st.integers(min_value=-10, max_value=10),
        b=st.integers(min_value=0, max_value=10),
    )
    def test_mult_while(self, a: int, b: int):
        input_file = "examples/mult_while.py"
        with open(input_file) as fp:
            source_code = fp.read()
        ast = compiler.parse(source_code)
        code = compiler.compile(ast)
        code = code.compile()
        f = code.term
        # UPLC lambdas may only take one argument at a time, so we evaluate by repeatedly applying
        for d in [uplc.PlutusInteger(a), uplc.PlutusInteger(b)]:
            f = uplc.Apply(f, d)
        ret = uplc.Machine(f).eval()
        self.assertEqual(ret, uplc.PlutusInteger(a * b))

    @given(
        a=st.integers(),
        b=st.integers(),
    )
    def test_sum(self, a: int, b: int):
        input_file = "examples/sum.py"
        with open(input_file) as fp:
            source_code = fp.read()
        ast = compiler.parse(source_code)
        code = compiler.compile(ast)
        code = code.compile()
        f = code.term
        # UPLC lambdas may only take one argument at a time, so we evaluate by repeatedly applying
        for d in [uplc.PlutusInteger(a), uplc.PlutusInteger(b)]:
            f = uplc.Apply(f, d)
        ret = uplc.Machine(f).eval()
        self.assertEqual(ret, uplc.PlutusInteger(a + b))

    def test_complex_datum_correct_vals(self):
        input_file = "examples/complex_datum.py"
        with open(input_file) as fp:
            source_code = fp.read()
        ast = compiler.parse(source_code)
        code = compiler.compile(ast)
        code = code.compile()
        f = code.term
        # UPLC lambdas may only take one argument at a time, so we evaluate by repeatedly applying
        for d in [
            uplc.data_from_cbor(
                bytes.fromhex(
                    "d8799fd8799fd8799f581c81aab0790f33d26bad68a6a13ae98562aa1366da48cdce20dec21acfffd8799fd8799fd8799f581c145db8343296bd214dde862a64d700c29ed8a71d58bcf865659f5463ffffffffd8799fd8799f581c81aab0790f33d26bad68a6a13ae98562aa1366da48cdce20dec21acfffd8799fd8799fd8799f581c145db8343296bd214dde862a64d700c29ed8a71d58bcf865659f5463ffffffffd87a80d8799f1a38220b0bff1a001e84801a001e8480582051176daeee7f2ce62963c50a16f641951e21b8522da262980d4dd361a9bf331b4e4d7565736c69537761705f414d4dff"
                )
            )
        ]:
            f = uplc.Apply(f, d)
        ret = uplc.Machine(f).eval()
        self.assertEqual(
            uplc.PlutusByteString(
                bytes.fromhex(
                    "81aab0790f33d26bad68a6a13ae98562aa1366da48cdce20dec21acf"
                )
            ),
            ret,
        )

    def test_hello_world(self):
        input_file = "examples/hello_world.py"
        with open(input_file) as fp:
            source_code = fp.read()
        ast = compiler.parse(source_code)
        code = compiler.compile(ast)
        code = code.compile()
        f = code.term
        # UPLC lambdas may only take one argument at a time, so we evaluate by repeatedly applying
        for d in [uplc.PlutusConstr(0, [])]:
            f = uplc.Apply(f, d)
        ret = uplc.Machine(f).eval()

    def test_list_datum_correct_vals(self):
        input_file = "examples/list_datum.py"
        with open(input_file) as fp:
            source_code = fp.read()
        ast = compiler.parse(source_code)
        code = compiler.compile(ast)
        code = code.compile()
        f = code.term
        # UPLC lambdas may only take one argument at a time, so we evaluate by repeatedly applying
        for d in [uplc.data_from_cbor(bytes.fromhex("d8799f9f41014102ffff"))]:
            f = uplc.Apply(f, d)
        ret = uplc.Machine(f).eval()
        self.assertEqual(
            uplc.PlutusInteger(1),
            ret,
        )

    def test_showcase(self):
        input_file = "examples/showcase.py"
        with open(input_file) as fp:
            source_code = fp.read()
        ast = compiler.parse(source_code)
        code = compiler.compile(ast)
        code = code.compile()
        f = code.term
        # UPLC lambdas may only take one argument at a time, so we evaluate by repeatedly applying
        for d in [uplc.PlutusInteger(1)]:
            f = uplc.Apply(f, d)
        ret = uplc.Machine(f).eval()
        self.assertEqual(
            uplc.PlutusInteger(42),
            ret,
        )

    @given(n=st.integers(min_value=0, max_value=5))
    def test_fib_iter(self, n):
        input_file = "examples/fib_iter.py"
        with open(input_file) as fp:
            source_code = fp.read()
        ast = compiler.parse(source_code)
        code = compiler.compile(ast)
        code = code.compile()
        f = code.term
        # UPLC lambdas may only take one argument at a time, so we evaluate by repeatedly applying
        for d in [uplc.PlutusInteger(n)]:
            f = uplc.Apply(f, d)
        ret = uplc.Machine(f).eval()
        self.assertEqual(
            uplc.PlutusInteger(fib(n)),
            ret,
        )

    @given(n=st.integers(min_value=0, max_value=5))
    def test_fib_rec(self, n):
        input_file = "examples/fib_rec.py"
        with open(input_file) as fp:
            source_code = fp.read()
        ast = compiler.parse(source_code)
        code = compiler.compile(ast)
        code = code.compile()
        f = code.term
        # UPLC lambdas may only take one argument at a time, so we evaluate by repeatedly applying
        for d in [uplc.PlutusInteger(n)]:
            f = uplc.Apply(f, d)
        ret = uplc.Machine(f).eval()
        self.assertEqual(
            uplc.PlutusInteger(fib(n)),
            ret,
        )

    @parameterized.expand(
        [
            (
                "d8799fd8799f9fd8799fd8799fd8799f582055d353acacaab6460b37ed0f0e3a1a0aabf056df4a7fa1e265d21149ccacc527ff01ffd8799fd8799fd87a9f581cdbe769758f26efb21f008dc097bb194cffc622acc37fcefc5372eee3ffd87a80ffa140a1401a00989680d87a9f5820dfab81872ce2bbe6ee5af9bbfee4047f91c1f57db5e30da727d5fef1e7f02f4dffd87a80ffffff809fd8799fd8799fd8799f581cdc315c289fee4484eda07038393f21dc4e572aff292d7926018725c2ffd87a80ffa140a14000d87980d87a80ffffa140a14000a140a1400080a0d8799fd8799fd87980d87a80ffd8799fd87b80d87a80ffff80a1d87a9fd8799fd8799f582055d353acacaab6460b37ed0f0e3a1a0aabf056df4a7fa1e265d21149ccacc527ff01ffffd87980a15820dfab81872ce2bbe6ee5af9bbfee4047f91c1f57db5e30da727d5fef1e7f02f4dd8799f581cdc315c289fee4484eda07038393f21dc4e572aff292d7926018725c2ffd8799f5820746957f0eb57f2b11119684e611a98f373afea93473fefbb7632d579af2f6259ffffd87a9fd8799fd8799f582055d353acacaab6460b37ed0f0e3a1a0aabf056df4a7fa1e265d21149ccacc527ff01ffffff"
            ),
            (
                "d8799fd8799f9fd8799fd8799fd8799f582055d353acacaab6460b37ed0f0e3a1a0aabf056df4a7fa1e265d21149ccacc527ff01ffd8799fd8799fd87a9f581cdbe769758f26efb21f008dc097bb194cffc622acc37fcefc5372eee3ffd87a80ffa140a1401a00989680d87a9f5820dfab81872ce2bbe6ee5af9bbfee4047f91c1f57db5e30da727d5fef1e7f02f4dffd87a80ffffff809fd8799fd8799fd8799f581cdc315c289fee4484eda07038393f21dc4e572aff292d7926018725c2ffd87a80ffa140a14000d87980d87a80ffffa140a14000a140a1400080a0d8799fd8799fd87a9f1b000001836ac117d8ffd87a80ffd8799fd87b80d87a80ffff80a1d87a9fd8799fd8799f582055d353acacaab6460b37ed0f0e3a1a0aabf056df4a7fa1e265d21149ccacc527ff01ffffd87980a15820dfab81872ce2bbe6ee5af9bbfee4047f91c1f57db5e30da727d5fef1e7f02f4dd8799f581cdc315c289fee4484eda07038393f21dc4e572aff292d7926018725c2ffd8799f5820797a1e1720b63621c6b185088184cb8e23af6e46b55bd83e7a91024c823a6c2affffd87a9fd8799fd8799f582055d353acacaab6460b37ed0f0e3a1a0aabf056df4a7fa1e265d21149ccacc527ff01ffffff"
            ),
            (
                "d8799fd8799f9fd8799fd8799fd8799f582055d353acacaab6460b37ed0f0e3a1a0aabf056df4a7fa1e265d21149ccacc527ff01ffd8799fd8799fd87a9f581cdbe769758f26efb21f008dc097bb194cffc622acc37fcefc5372eee3ffd87a80ffa140a1401a00989680d87a9f5820dfab81872ce2bbe6ee5af9bbfee4047f91c1f57db5e30da727d5fef1e7f02f4dffd87a80ffffff809fd8799fd8799fd8799f581cdc315c289fee4484eda07038393f21dc4e572aff292d7926018725c2ffd87a80ffa140a14000d87980d87a80ffd8799fd8799fd8799f581cdc315c289fee4484eda07038393f21dc4e572aff292d7926018725c2ffd87a80ffa140a1401a000f4240d87980d87a80ffffa140a14000a140a1400080a0d8799fd8799fd87a9f1b000001836ac117d8ffd87a80ffd8799fd87b80d87a80ffff9f581cdc315c289fee4484eda07038393f21dc4e572aff292d7926018725c2ffa1d87a9fd8799fd8799f582055d353acacaab6460b37ed0f0e3a1a0aabf056df4a7fa1e265d21149ccacc527ff01ffffd87980a15820dfab81872ce2bbe6ee5af9bbfee4047f91c1f57db5e30da727d5fef1e7f02f4dd8799f581cdc315c289fee4484eda07038393f21dc4e572aff292d7926018725c2ffd8799f5820c17c32f6433ae22c2acaebfb796bbfaee3993ff7ebb58a2bac6b4a3bdd2f6d28ffffd87a9fd8799fd8799f582055d353acacaab6460b37ed0f0e3a1a0aabf056df4a7fa1e265d21149ccacc527ff01ffffff"
            ),
        ]
    )
    def test_script_context_repr_correct(self, p):
        # Make sure that this parses correctly and does not throw an error
        # Note that this was extracted from a PlutusV2 invocation
        # in increasing complexity...
        prelude.ScriptContext.from_cbor(p)

    def test_gift_contract_succeed(self):
        input_file = "examples/smart_contracts/gift.py"
        with open(input_file) as fp:
            source_code = fp.read()
        ast = compiler.parse(source_code)
        code = compiler.compile(ast)
        code = code.compile()
        f = code.term
        # UPLC lambdas may only take one argument at a time, so we evaluate by repeatedly applying
        for d in [
            uplc.PlutusConstr(
                0,
                [
                    uplc.PlutusByteString(
                        bytes.fromhex(
                            "dc315c289fee4484eda07038393f21dc4e572aff292d7926018725c2"
                        )
                    )
                ],
            ),
            uplc.PlutusConstr(0, []),
            uplc.data_from_cbor(
                bytes.fromhex(
                    (
                        "d8799fd8799f9fd8799fd8799fd8799f582055d353acacaab6460b37ed0f0e3a1a0aabf056df4a7fa1e265d21149ccacc527ff01ffd8799fd8799fd87a9f581cdbe769758f26efb21f008dc097bb194cffc622acc37fcefc5372eee3ffd87a80ffa140a1401a00989680d87a9f5820dfab81872ce2bbe6ee5af9bbfee4047f91c1f57db5e30da727d5fef1e7f02f4dffd87a80ffffff809fd8799fd8799fd8799f581cdc315c289fee4484eda07038393f21dc4e572aff292d7926018725c2ffd87a80ffa140a14000d87980d87a80ffd8799fd8799fd8799f581cdc315c289fee4484eda07038393f21dc4e572aff292d7926018725c2ffd87a80ffa140a1401a000f4240d87980d87a80ffffa140a14000a140a1400080a0d8799fd8799fd87a9f1b000001836ac117d8ffd87a80ffd8799fd87b80d87a80ffff9f581cdc315c289fee4484eda07038393f21dc4e572aff292d7926018725c2ffa1d87a9fd8799fd8799f582055d353acacaab6460b37ed0f0e3a1a0aabf056df4a7fa1e265d21149ccacc527ff01ffffd87980a15820dfab81872ce2bbe6ee5af9bbfee4047f91c1f57db5e30da727d5fef1e7f02f4dd8799f581cdc315c289fee4484eda07038393f21dc4e572aff292d7926018725c2ffd8799f5820c17c32f6433ae22c2acaebfb796bbfaee3993ff7ebb58a2bac6b4a3bdd2f6d28ffffd87a9fd8799fd8799f582055d353acacaab6460b37ed0f0e3a1a0aabf056df4a7fa1e265d21149ccacc527ff01ffffff"
                    )
                )
            ),
        ]:
            f = uplc.Apply(f, d)
        ret = uplc.Machine(f).eval()
        self.assertEqual(ret, uplc.PlutusConstr(0, []))

    def test_gift_contract_fail(self):
        input_file = "examples/smart_contracts/gift.py"
        with open(input_file) as fp:
            source_code = fp.read()
        ast = compiler.parse(source_code)
        code = compiler.compile(ast)
        code = code.compile()
        f = code.term
        # UPLC lambdas may only take one argument at a time, so we evaluate by repeatedly applying
        try:
            # required sig missing int this script context
            for d in [
                uplc.PlutusConstr(
                    0,
                    [
                        uplc.PlutusByteString(
                            bytes.fromhex(
                                "dc315c289fee4484eda07038393f21dc4e572aff292d7926018725c2"
                            )
                        )
                    ],
                ),
                uplc.PlutusConstr(0, []),
                uplc.data_from_cbor(
                    bytes.fromhex(
                        (
                            "d8799fd8799f9fd8799fd8799fd8799f582055d353acacaab6460b37ed0f0e3a1a0aabf056df4a7fa1e265d21149ccacc527ff01ffd8799fd8799fd87a9f581cdbe769758f26efb21f008dc097bb194cffc622acc37fcefc5372eee3ffd87a80ffa140a1401a00989680d87a9f5820dfab81872ce2bbe6ee5af9bbfee4047f91c1f57db5e30da727d5fef1e7f02f4dffd87a80ffffff809fd8799fd8799fd8799f581cdc315c289fee4484eda07038393f21dc4e572aff292d7926018725c2ffd87a80ffa140a14000d87980d87a80ffffa140a14000a140a1400080a0d8799fd8799fd87a9f1b000001836ac117d8ffd87a80ffd8799fd87b80d87a80ffff80a1d87a9fd8799fd8799f582055d353acacaab6460b37ed0f0e3a1a0aabf056df4a7fa1e265d21149ccacc527ff01ffffd87980a15820dfab81872ce2bbe6ee5af9bbfee4047f91c1f57db5e30da727d5fef1e7f02f4dd8799f581cdc315c289fee4484eda07038393f21dc4e572aff292d7926018725c2ffd8799f5820797a1e1720b63621c6b185088184cb8e23af6e46b55bd83e7a91024c823a6c2affffd87a9fd8799fd8799f582055d353acacaab6460b37ed0f0e3a1a0aabf056df4a7fa1e265d21149ccacc527ff01ffffff"
                        )
                    )
                ),
            ]:
                f = uplc.Apply(f, d)
            ret = uplc.Machine(f).eval()
            self.fail("Machine did validate the content")
        except Exception as e:
            pass

    def test_recursion(self):
        source_code = """
def validator(_: None) -> int:
    def a(n: int) -> int:
      if n == 0:
        res = 0
      else:
        res = a(n-1)
      return res
    b = a
    def a(x: int) -> int:
      return 100
    return b(1)
        """
        ast = compiler.parse(source_code)
        code = compiler.compile(ast)
        code = code.compile()
        f = code.term
        for d in [
            uplc.PlutusConstr(0, []),
        ]:
            f = uplc.Apply(f, d)
        ret = uplc.Machine(f).eval()
        self.assertEqual(uplc.PlutusInteger(100), ret)

<<<<<<< HEAD
    def test_universal_minting_policy(self):
        input_file = "examples/smart_contracts/universal_minting_policy.py"
        with open(input_file) as fp:
            source_code = fp.read()
        from examples.smart_contracts.universal_minting_policy import Mint, Burn
        from ..prelude import TxInInfo, TxOutRef, TxOut

=======
    def test_datum_cast(self):
        input_file = "examples/datum_cast.py"
        with open(input_file) as fp:
            source_code = fp.read()
        ast = compiler.parse(source_code)
        code = compiler.compile(ast)
        code = code.compile()
        f = code.term
        # Note that this passes even though we pass in a "wrong" datum - the cast only changes the type, it does not do any checks for correctness
        for d in [
            uplc.data_from_cbor(
                bytes.fromhex(
                    "d8799fd8799fd8799f581c81aab0790f33d26bad68a6a13ae98562aa1366da48cdce20dec21acfffd8799fd8799fd8799f581c145db8343296bd214dde862a64d700c29ed8a71d58bcf865659f5463ffffffffd8799fd8799f581c81aab0790f33d26bad68a6a13ae98562aa1366da48cdce20dec21acfffd8799fd8799fd8799f581c145db8343296bd214dde862a64d700c29ed8a71d58bcf865659f5463ffffffffd87a80d8799f1a38220b0bff1a001e84801a001e8480582051176daeee7f2ce62963c50a16f641951e21b8522da262980d4dd361a9bf331b4e4d7565736c69537761705f414d4dff"
                )
            ),
            uplc.PlutusByteString(b"test"),
        ]:
            f = uplc.Apply(f, d)
        ret = uplc.Machine(f).eval()
        self.assertEqual(
            uplc.PlutusByteString(
                bytes.fromhex(
                    "81aab0790f33d26bad68a6a13ae98562aa1366da48cdce20dec21acf"
                )
                + b"test"
            ),
            ret,
        )

    def test_wrapping_contract_fail(self):
        input_file = "examples/smart_contracts/wrapped_token.py"
        with open(input_file) as fp:
            source_code = fp.read()
>>>>>>> fa312ec6
        ast = compiler.parse(source_code)
        code = compiler.compile(ast)
        code = code.compile()
        f = code.term
        # UPLC lambdas may only take one argument at a time, so we evaluate by repeatedly applying
        try:
            # required sig missing int this script context
            for d in [
<<<<<<< HEAD
                uplc.PlutusInteger(2),
=======
                uplc.PlutusConstr(
                    0,
                    [
                        uplc.PlutusByteString(
                            bytes.fromhex(
                                "dc315c289fee4484eda07038393f21dc4e572aff292d7926018725c2"
                            )
                        )
                    ],
                ),
>>>>>>> fa312ec6
                uplc.PlutusConstr(0, []),
                uplc.data_from_cbor(
                    bytes.fromhex(
                        (
                            "d8799fd8799f9fd8799fd8799fd8799f582055d353acacaab6460b37ed0f0e3a1a0aabf056df4a7fa1e265d21149ccacc527ff01ffd8799fd8799fd87a9f581cdbe769758f26efb21f008dc097bb194cffc622acc37fcefc5372eee3ffd87a80ffa140a1401a00989680d87a9f5820dfab81872ce2bbe6ee5af9bbfee4047f91c1f57db5e30da727d5fef1e7f02f4dffd87a80ffffff809fd8799fd8799fd8799f581cdc315c289fee4484eda07038393f21dc4e572aff292d7926018725c2ffd87a80ffa140a14000d87980d87a80ffffa140a14000a140a1400080a0d8799fd8799fd87a9f1b000001836ac117d8ffd87a80ffd8799fd87b80d87a80ffff80a1d87a9fd8799fd8799f582055d353acacaab6460b37ed0f0e3a1a0aabf056df4a7fa1e265d21149ccacc527ff01ffffd87980a15820dfab81872ce2bbe6ee5af9bbfee4047f91c1f57db5e30da727d5fef1e7f02f4dd8799f581cdc315c289fee4484eda07038393f21dc4e572aff292d7926018725c2ffd8799f5820797a1e1720b63621c6b185088184cb8e23af6e46b55bd83e7a91024c823a6c2affffd87a9fd8799fd8799f582055d353acacaab6460b37ed0f0e3a1a0aabf056df4a7fa1e265d21149ccacc527ff01ffffff"
                        )
                    )
                ),
            ]:
                f = uplc.Apply(f, d)
            ret = uplc.Machine(f).eval()
            self.fail("Machine did validate the content")
        except Exception as e:
            pass<|MERGE_RESOLUTION|>--- conflicted
+++ resolved
@@ -329,15 +329,6 @@
         ret = uplc.Machine(f).eval()
         self.assertEqual(uplc.PlutusInteger(100), ret)
 
-<<<<<<< HEAD
-    def test_universal_minting_policy(self):
-        input_file = "examples/smart_contracts/universal_minting_policy.py"
-        with open(input_file) as fp:
-            source_code = fp.read()
-        from examples.smart_contracts.universal_minting_policy import Mint, Burn
-        from ..prelude import TxInInfo, TxOutRef, TxOut
-
-=======
     def test_datum_cast(self):
         input_file = "examples/datum_cast.py"
         with open(input_file) as fp:
@@ -371,7 +362,6 @@
         input_file = "examples/smart_contracts/wrapped_token.py"
         with open(input_file) as fp:
             source_code = fp.read()
->>>>>>> fa312ec6
         ast = compiler.parse(source_code)
         code = compiler.compile(ast)
         code = code.compile()
@@ -380,9 +370,6 @@
         try:
             # required sig missing int this script context
             for d in [
-<<<<<<< HEAD
-                uplc.PlutusInteger(2),
-=======
                 uplc.PlutusConstr(
                     0,
                     [
@@ -393,7 +380,37 @@
                         )
                     ],
                 ),
->>>>>>> fa312ec6
+                uplc.PlutusConstr(0, []),
+                uplc.data_from_cbor(
+                    bytes.fromhex(
+                        (
+                            "d8799fd8799f9fd8799fd8799fd8799f582055d353acacaab6460b37ed0f0e3a1a0aabf056df4a7fa1e265d21149ccacc527ff01ffd8799fd8799fd87a9f581cdbe769758f26efb21f008dc097bb194cffc622acc37fcefc5372eee3ffd87a80ffa140a1401a00989680d87a9f5820dfab81872ce2bbe6ee5af9bbfee4047f91c1f57db5e30da727d5fef1e7f02f4dffd87a80ffffff809fd8799fd8799fd8799f581cdc315c289fee4484eda07038393f21dc4e572aff292d7926018725c2ffd87a80ffa140a14000d87980d87a80ffffa140a14000a140a1400080a0d8799fd8799fd87a9f1b000001836ac117d8ffd87a80ffd8799fd87b80d87a80ffff80a1d87a9fd8799fd8799f582055d353acacaab6460b37ed0f0e3a1a0aabf056df4a7fa1e265d21149ccacc527ff01ffffd87980a15820dfab81872ce2bbe6ee5af9bbfee4047f91c1f57db5e30da727d5fef1e7f02f4dd8799f581cdc315c289fee4484eda07038393f21dc4e572aff292d7926018725c2ffd8799f5820797a1e1720b63621c6b185088184cb8e23af6e46b55bd83e7a91024c823a6c2affffd87a9fd8799fd8799f582055d353acacaab6460b37ed0f0e3a1a0aabf056df4a7fa1e265d21149ccacc527ff01ffffff"
+                        )
+                    )
+                ),
+            ]:
+                f = uplc.Apply(f, d)
+            ret = uplc.Machine(f).eval()
+            self.fail("Machine did validate the content")
+        except Exception as e:
+            pass
+
+    def test_universal_minting_policy(self):
+        input_file = "examples/smart_contracts/universal_minting_policy.py"
+        with open(input_file) as fp:
+            source_code = fp.read()
+        from examples.smart_contracts.universal_minting_policy import Mint, Burn
+        from ..prelude import TxInInfo, TxOutRef, TxOut
+
+        ast = compiler.parse(source_code)
+        code = compiler.compile(ast)
+        code = code.compile()
+        f = code.term
+        # UPLC lambdas may only take one argument at a time, so we evaluate by repeatedly applying
+        try:
+            # required sig missing int this script context
+            for d in [
+                uplc.PlutusInteger(2),
                 uplc.PlutusConstr(0, []),
                 uplc.data_from_cbor(
                     bytes.fromhex(
