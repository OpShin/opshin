import unittest

import frozendict
import hypothesis
from hypothesis import given
from hypothesis import strategies as st
from parameterized import parameterized

from uplc import ast as uplc, eval as uplc_eval

from .. import compiler, prelude

# these imports are required to eval the result of script context dumps
from ..ledger.api_v2 import *
from pycardano import RawPlutusData
from cbor2 import CBORTag


def fib(n):
    a, b = 0, 1
    for _ in range(n):
        a, b = b, a + b
    return a


class MiscTest(unittest.TestCase):
    def test_assert_sum_contract_succeed(self):
        input_file = "examples/smart_contracts/assert_sum.py"
        with open(input_file) as fp:
            source_code = fp.read()
        ast = compiler.parse(source_code)
        code = compiler.compile(ast)
        code = code.compile()
        f = code.term
        # UPLC lambdas may only take one argument at a time, so we evaluate by repeatedly applying
        for d in [uplc.PlutusInteger(20), uplc.PlutusInteger(22), uplc.BuiltinUnit()]:
            f = uplc.Apply(f, d)
        ret = uplc_eval(f)
        self.assertEqual(ret, uplc.PlutusConstr(0, []))

    @unittest.expectedFailure
    def test_assert_sum_contract_fail(self):
        input_file = "examples/smart_contracts/assert_sum.py"
        with open(input_file) as fp:
            source_code = fp.read()
        ast = compiler.parse(source_code)
        code = compiler.compile(ast)
        code = code.compile()
        f = code.term
        # UPLC lambdas may only take one argument at a time, so we evaluate by repeatedly applying
        for d in [
            uplc.PlutusInteger(0),
            uplc.PlutusInteger(23),
            uplc.BuiltinUnit(),
        ]:
            f = uplc.Apply(f, d)
        ret = uplc_eval(f)

    @given(
        a=st.integers(min_value=-10, max_value=10),
        b=st.integers(min_value=0, max_value=10),
    )
    def test_mult_for(self, a: int, b: int):
        input_file = "examples/mult_for.py"
        with open(input_file) as fp:
            source_code = fp.read()
        ast = compiler.parse(source_code)
        code = compiler.compile(ast)
        code = code.compile()
        f = code.term
        # UPLC lambdas may only take one argument at a time, so we evaluate by repeatedly applying
        for d in [uplc.PlutusInteger(a), uplc.PlutusInteger(b)]:
            f = uplc.Apply(f, d)
        ret = uplc_eval(f)
        self.assertEqual(ret, uplc.PlutusInteger(a * b))

    @given(
        a=st.integers(min_value=-10, max_value=10),
        b=st.integers(min_value=0, max_value=10),
    )
    def test_mult_while(self, a: int, b: int):
        input_file = "examples/mult_while.py"
        with open(input_file) as fp:
            source_code = fp.read()
        ast = compiler.parse(source_code)
        code = compiler.compile(ast)
        code = code.compile()
        f = code.term
        # UPLC lambdas may only take one argument at a time, so we evaluate by repeatedly applying
        for d in [uplc.PlutusInteger(a), uplc.PlutusInteger(b)]:
            f = uplc.Apply(f, d)
        ret = uplc_eval(f)
        self.assertEqual(ret, uplc.PlutusInteger(a * b))

    @given(
        a=st.integers(),
        b=st.integers(),
    )
    def test_sum(self, a: int, b: int):
        input_file = "examples/sum.py"
        with open(input_file) as fp:
            source_code = fp.read()
        ast = compiler.parse(source_code)
        code = compiler.compile(ast)
        code = code.compile()
        f = code.term
        # UPLC lambdas may only take one argument at a time, so we evaluate by repeatedly applying
        for d in [uplc.PlutusInteger(a), uplc.PlutusInteger(b)]:
            f = uplc.Apply(f, d)
        ret = uplc_eval(f)
        self.assertEqual(ret, uplc.PlutusInteger(a + b))

    def test_complex_datum_correct_vals(self):
        input_file = "examples/complex_datum.py"
        with open(input_file) as fp:
            source_code = fp.read()
        ast = compiler.parse(source_code)
        code = compiler.compile(ast)
        code = code.compile()
        f = code.term
        # UPLC lambdas may only take one argument at a time, so we evaluate by repeatedly applying
        for d in [
            uplc.data_from_cbor(
                bytes.fromhex(
                    "d8799fd8799fd8799f581c81aab0790f33d26bad68a6a13ae98562aa1366da48cdce20dec21acfffd8799fd8799fd8799f581c145db8343296bd214dde862a64d700c29ed8a71d58bcf865659f5463ffffffffd8799fd8799f581c81aab0790f33d26bad68a6a13ae98562aa1366da48cdce20dec21acfffd8799fd8799fd8799f581c145db8343296bd214dde862a64d700c29ed8a71d58bcf865659f5463ffffffffd87a80d8799f1a38220b0bff1a001e84801a001e8480582051176daeee7f2ce62963c50a16f641951e21b8522da262980d4dd361a9bf331b4e4d7565736c69537761705f414d4dff"
                )
            )
        ]:
            f = uplc.Apply(f, d)
        ret = uplc_eval(f)
        self.assertEqual(
            uplc.PlutusByteString(
                bytes.fromhex(
                    "81aab0790f33d26bad68a6a13ae98562aa1366da48cdce20dec21acf"
                )
            ),
            ret,
        )

    def test_hello_world(self):
        input_file = "examples/hello_world.py"
        with open(input_file) as fp:
            source_code = fp.read()
        ast = compiler.parse(source_code)
        code = compiler.compile(ast)
        code = code.compile()
        f = code.term
        # UPLC lambdas may only take one argument at a time, so we evaluate by repeatedly applying
        for d in [uplc.PlutusConstr(0, [])]:
            f = uplc.Apply(f, d)
        ret = uplc_eval(f)

    def test_list_datum_correct_vals(self):
        input_file = "examples/list_datum.py"
        with open(input_file) as fp:
            source_code = fp.read()
        ast = compiler.parse(source_code)
        code = compiler.compile(ast)
        code = code.compile()
        f = code.term
        # UPLC lambdas may only take one argument at a time, so we evaluate by repeatedly applying
        for d in [uplc.data_from_cbor(bytes.fromhex("d8799f9f41014102ffff"))]:
            f = uplc.Apply(f, d)
        ret = uplc_eval(f)
        self.assertEqual(
            uplc.PlutusInteger(1),
            ret,
        )

    def test_showcase(self):
        input_file = "examples/showcase.py"
        with open(input_file) as fp:
            source_code = fp.read()
        ast = compiler.parse(source_code)
        code = compiler.compile(ast)
        code = code.compile()
        f = code.term
        # UPLC lambdas may only take one argument at a time, so we evaluate by repeatedly applying
        for d in [uplc.PlutusInteger(1)]:
            f = uplc.Apply(f, d)
        ret = uplc_eval(f)
        self.assertEqual(
            uplc.PlutusInteger(42),
            ret,
        )

    @given(n=st.integers(min_value=0, max_value=5))
    def test_fib_iter(self, n):
        input_file = "examples/fib_iter.py"
        with open(input_file) as fp:
            source_code = fp.read()
        ast = compiler.parse(source_code)
        code = compiler.compile(ast)
        code = code.compile()
        f = code.term
        # UPLC lambdas may only take one argument at a time, so we evaluate by repeatedly applying
        for d in [uplc.PlutusInteger(n)]:
            f = uplc.Apply(f, d)
        ret = uplc_eval(f)
        self.assertEqual(
            uplc.PlutusInteger(fib(n)),
            ret,
        )

    @given(n=st.integers(min_value=0, max_value=5))
    def test_fib_rec(self, n):
        input_file = "examples/fib_rec.py"
        with open(input_file) as fp:
            source_code = fp.read()
        ast = compiler.parse(source_code)
        code = compiler.compile(ast)
        code = code.compile()
        f = code.term
        # UPLC lambdas may only take one argument at a time, so we evaluate by repeatedly applying
        for d in [uplc.PlutusInteger(n)]:
            f = uplc.Apply(f, d)
        ret = uplc_eval(f)
        self.assertEqual(
            uplc.PlutusInteger(fib(n)),
            ret,
        )

    def test_gift_contract_succeed(self):
        input_file = "examples/smart_contracts/gift.py"
        with open(input_file) as fp:
            source_code = fp.read()
        ast = compiler.parse(source_code)
        code = compiler.compile(ast)
        code = code.compile()
        f = code.term
        # UPLC lambdas may only take one argument at a time, so we evaluate by repeatedly applying
        for d in [
            uplc.PlutusConstr(
                0,
                [
                    uplc.PlutusByteString(
                        bytes.fromhex(
                            "dc315c289fee4484eda07038393f21dc4e572aff292d7926018725c2"
                        )
                    )
                ],
            ),
            uplc.PlutusConstr(0, []),
            uplc.data_from_cbor(
                bytes.fromhex(
                    (
                        "d8799fd8799f9fd8799fd8799fd8799f582055d353acacaab6460b37ed0f0e3a1a0aabf056df4a7fa1e265d21149ccacc527ff01ffd8799fd8799fd87a9f581cdbe769758f26efb21f008dc097bb194cffc622acc37fcefc5372eee3ffd87a80ffa140a1401a00989680d87a9f5820dfab81872ce2bbe6ee5af9bbfee4047f91c1f57db5e30da727d5fef1e7f02f4dffd87a80ffffff809fd8799fd8799fd8799f581cdc315c289fee4484eda07038393f21dc4e572aff292d7926018725c2ffd87a80ffa140a14000d87980d87a80ffd8799fd8799fd8799f581cdc315c289fee4484eda07038393f21dc4e572aff292d7926018725c2ffd87a80ffa140a1401a000f4240d87980d87a80ffffa140a14000a140a1400080a0d8799fd8799fd87a9f1b000001836ac117d8ffd87a80ffd8799fd87b80d87a80ffff9f581cdc315c289fee4484eda07038393f21dc4e572aff292d7926018725c2ffa1d87a9fd8799fd8799f582055d353acacaab6460b37ed0f0e3a1a0aabf056df4a7fa1e265d21149ccacc527ff01ffffd87980a15820dfab81872ce2bbe6ee5af9bbfee4047f91c1f57db5e30da727d5fef1e7f02f4dd8799f581cdc315c289fee4484eda07038393f21dc4e572aff292d7926018725c2ffd8799f5820c17c32f6433ae22c2acaebfb796bbfaee3993ff7ebb58a2bac6b4a3bdd2f6d28ffffd87a9fd8799fd8799f582055d353acacaab6460b37ed0f0e3a1a0aabf056df4a7fa1e265d21149ccacc527ff01ffffff"
                    )
                )
            ),
        ]:
            f = uplc.Apply(f, d)
        ret = uplc_eval(f)
        self.assertEqual(ret, uplc.PlutusConstr(0, []))

    @unittest.expectedFailure
    def test_gift_contract_fail(self):
        input_file = "examples/smart_contracts/gift.py"
        with open(input_file) as fp:
            source_code = fp.read()
        ast = compiler.parse(source_code)
        code = compiler.compile(ast)
        code = code.compile()
        f = code.term
        # UPLC lambdas may only take one argument at a time, so we evaluate by repeatedly applying
        # required sig missing int this script context
        for d in [
            uplc.PlutusConstr(
                0,
                [
                    uplc.PlutusByteString(
                        bytes.fromhex(
                            "dc315c289fee4484eda07038393f21dc4e572aff292d7926018725c2"
                        )
                    )
                ],
            ),
            uplc.PlutusConstr(0, []),
            uplc.data_from_cbor(
                bytes.fromhex(
                    (
                        "d8799fd8799f9fd8799fd8799fd8799f582055d353acacaab6460b37ed0f0e3a1a0aabf056df4a7fa1e265d21149ccacc527ff01ffd8799fd8799fd87a9f581cdbe769758f26efb21f008dc097bb194cffc622acc37fcefc5372eee3ffd87a80ffa140a1401a00989680d87a9f5820dfab81872ce2bbe6ee5af9bbfee4047f91c1f57db5e30da727d5fef1e7f02f4dffd87a80ffffff809fd8799fd8799fd8799f581cdc315c289fee4484eda07038393f21dc4e572aff292d7926018725c2ffd87a80ffa140a14000d87980d87a80ffffa140a14000a140a1400080a0d8799fd8799fd87a9f1b000001836ac117d8ffd87a80ffd8799fd87b80d87a80ffff80a1d87a9fd8799fd8799f582055d353acacaab6460b37ed0f0e3a1a0aabf056df4a7fa1e265d21149ccacc527ff01ffffd87980a15820dfab81872ce2bbe6ee5af9bbfee4047f91c1f57db5e30da727d5fef1e7f02f4dd8799f581cdc315c289fee4484eda07038393f21dc4e572aff292d7926018725c2ffd8799f5820797a1e1720b63621c6b185088184cb8e23af6e46b55bd83e7a91024c823a6c2affffd87a9fd8799fd8799f582055d353acacaab6460b37ed0f0e3a1a0aabf056df4a7fa1e265d21149ccacc527ff01ffffff"
                    )
                )
            ),
        ]:
            f = uplc.Apply(f, d)
        ret = uplc_eval(f)

    def test_recursion(self):
        source_code = """
def validator(_: None) -> int:
    def a(n: int) -> int:
      if n == 0:
        res = 0
      else:
        res = a(n-1)
      return res
    b = a
    def a(x: int) -> int:
      return 100
    return b(1)
        """
        ast = compiler.parse(source_code)
        code = compiler.compile(ast)
        code = code.compile()
        f = code.term
        for d in [
            uplc.PlutusConstr(0, []),
        ]:
            f = uplc.Apply(f, d)
        ret = uplc_eval(f)
        self.assertEqual(uplc.PlutusInteger(100), ret)

    def test_datum_cast(self):
        input_file = "examples/datum_cast.py"
        with open(input_file) as fp:
            source_code = fp.read()
        ast = compiler.parse(source_code)
        code = compiler.compile(ast)
        code = code.compile()
        f = code.term
        # Note that this passes even though we pass in a "wrong" datum - the cast only changes the type, it does not do any checks for correctness
        for d in [
            uplc.data_from_cbor(
                bytes.fromhex(
                    "d8799fd8799fd8799f581c81aab0790f33d26bad68a6a13ae98562aa1366da48cdce20dec21acfffd8799fd8799fd8799f581c145db8343296bd214dde862a64d700c29ed8a71d58bcf865659f5463ffffffffd8799fd8799f581c81aab0790f33d26bad68a6a13ae98562aa1366da48cdce20dec21acfffd8799fd8799fd8799f581c145db8343296bd214dde862a64d700c29ed8a71d58bcf865659f5463ffffffffd87a80d8799f1a38220b0bff1a001e84801a001e8480582051176daeee7f2ce62963c50a16f641951e21b8522da262980d4dd361a9bf331b4e4d7565736c69537761705f414d4dff"
                )
            ),
            uplc.PlutusByteString(b"test"),
        ]:
            f = uplc.Apply(f, d)
        ret = uplc_eval(f)
        self.assertEqual(
            uplc.PlutusByteString(
                bytes.fromhex(
                    "81aab0790f33d26bad68a6a13ae98562aa1366da48cdce20dec21acf"
                )
                + b"test"
            ),
            ret,
        )

    def test_wrapping_contract_compile(self):
        # TODO devise tests for this
        input_file = "examples/smart_contracts/wrapped_token.py"
        with open(input_file) as fp:
            source_code = fp.read()
        ast = compiler.parse(source_code)
        code = compiler.compile(ast, force_three_params=True)
        code = code.compile()
        f = code.term

    def test_dual_use_compile(self):
        # TODO devise tests for this
        input_file = "examples/smart_contracts/dual_use.py"
        with open(input_file) as fp:
            source_code = fp.read()
        ast = compiler.parse(source_code)
        code = compiler.compile(ast, force_three_params=True)
        code = code.compile()
        f = code.term

    def test_marketplace_compile(self):
        # TODO devise tests for this
        input_file = "examples/smart_contracts/marketplace.py"
        with open(input_file) as fp:
            source_code = fp.read()
        ast = compiler.parse(source_code)
        code = compiler.compile(ast)
        code = code.compile()
        f = code.term

    def test_marketplace_compile_fail(self):
        # TODO devise tests for this
        input_file = "examples/smart_contracts/marketplace.py"
        with open(input_file) as fp:
            source_code = fp.read()
        ast = compiler.parse(source_code)
        try:
            code = compiler.compile(ast, force_three_params=True)
            self.fail(
                "Allowed to compile an incompatible contract with three parameters"
            )
        except Exception:
            pass

    def test_parameterized_compile(self):
        # TODO devise tests for this
        input_file = "examples/smart_contracts/parameterized.py"
        with open(input_file) as fp:
            source_code = fp.read()
        ast = compiler.parse(source_code)
        code = compiler.compile(ast)
        code = code.compile()
        f = code.term

    @unittest.expectedFailure
    def test_dict_datum(self):
        input_file = "examples/dict_datum.py"
        with open(input_file) as fp:
            source_code = fp.read()
        ast = compiler.parse(source_code)
        code = compiler.compile(ast)
        code = code.compile()
        f = code.term
        # UPLC lambdas may only take one argument at a time, so we evaluate by repeatedly applying
        # required sig missing int this script context
        for d in [
            uplc.PlutusConstr(
                0,
                [
                    uplc.PlutusMap(
                        frozendict.frozendict(
                            {uplc.PlutusConstr(0, [uplc.PlutusByteString(b"\x01")]): 2}
                        )
                    )
                ],
            ),
        ]:
            f = uplc.Apply(f, d)
        ret = uplc_eval(f)

    @unittest.expectedFailure
    def test_overopt_removedeadvar(self):
        # this tests that errors that are caused by assignments are actually triggered at the time of assigning
        source_code = """
from opshin.prelude import *
def validator(x: Token) -> bool:
    a = x.policy_id
    return True
        """
        ast = compiler.parse(source_code)
        code = compiler.compile(ast)
        code = code.compile()
        f = code.term
        # UPLC lambdas may only take one argument at a time, so we evaluate by repeatedly applying
        for d in [
            uplc.PlutusConstr(0, []),
        ]:
            f = uplc.Apply(f, d)
        ret = uplc_eval(f)

    @unittest.expectedFailure
    def test_opt_shared_var(self):
        # this tests that errors that are caused by assignments are actually triggered at the time of assigning
        source_code = """
from opshin.prelude import *
def validator(x: Token) -> bool:
    if False:
        y = x
    else:
        a = y
    return True
        """
        ast = compiler.parse(source_code)
        code = compiler.compile(ast)
        code = code.compile()
        f = code.term
        # UPLC lambdas may only take one argument at a time, so we evaluate by repeatedly applying
        for d in [
            uplc.PlutusConstr(0, []),
        ]:
            f = uplc.Apply(f, d)
        ret = uplc_eval(f)

    def test_list_expr(self):
        # this tests that the list expression is evaluated correctly
        source_code = """
def validator(x: None) -> List[int]:
    return [1, 2, 3, 4, 5]
        """
        ast = compiler.parse(source_code)
        code = compiler.compile(ast)
        code = code.compile()
        f = code.term
        # UPLC lambdas may only take one argument at a time, so we evaluate by repeatedly applying
        for d in [
            uplc.PlutusConstr(0, []),
        ]:
            f = uplc.Apply(f, d)
        ret = [x.value for x in uplc_eval(f).value]
        self.assertEqual(ret, [1, 2, 3, 4, 5], "List expression incorrectly compiled")

    def test_list_expr_not_const(self):
        # this tests that the list expression is evaluated correctly (for non-constant expressions)
        source_code = """
def validator(x: int) -> List[int]:
    return [x, x+1, x+2, x+3, x+4]
        """
        ast = compiler.parse(source_code)
        code = compiler.compile(ast)
        code = code.compile()
        f = code.term
        # UPLC lambdas may only take one argument at a time, so we evaluate by repeatedly applying
        for d in [
            uplc.PlutusInteger(1),
        ]:
            f = uplc.Apply(f, d)
        ret = [x.value for x in uplc_eval(f).value]
        self.assertEqual(ret, [1, 2, 3, 4, 5], "List expression incorrectly compiled")

    def test_dict_expr_not_const(self):
        # this tests that the list expression is evaluated correctly (for non-constant expressions)
        source_code = """
def validator(x: int) -> Dict[int, bytes]:
    return {x: b"a", x+1: b"b"}
        """
        ast = compiler.parse(source_code)
        code = compiler.compile(ast)
        code = code.compile()
        f = code.term
        # UPLC lambdas may only take one argument at a time, so we evaluate by repeatedly applying
        for d in [
            uplc.PlutusInteger(1),
        ]:
            f = uplc.Apply(f, d)
        ret = {x.value: y.value for x, y in uplc_eval(f).value.items()}
        self.assertEqual(
            ret, {1: b"a", 2: b"b"}, "Dict expression incorrectly compiled"
        )

    def test_redefine_constr(self):
        # this tests that classes defined by assignment inherit constructors
        source_code = """
def validator(x: None) -> bytes:
    a = bytes
    return a([2, 3])
        """
        ast = compiler.parse(source_code)
        code = compiler.compile(ast)
        code = code.compile()
        f = code.term
        # UPLC lambdas may only take one argument at a time, so we evaluate by repeatedly applying
        for d in [
            uplc.PlutusConstr(0, []),
        ]:
            f = uplc.Apply(f, d)
        ret = uplc_eval(f).value
        self.assertEqual(ret, bytes([2, 3]), "Re-assignment of global variable failed")

    def test_wrap_into_generic_data(self):
        # this tests that errors that are caused by assignments are actually triggered at the time of assigning
        source_code = """
from opshin.prelude import *
def validator(_: None) -> SomeOutputDatum:
    return SomeOutputDatum(b"a")
        """
        ast = compiler.parse(source_code)
        code = compiler.compile(ast)
        code = code.compile()
        f = code.term
        # UPLC lambdas may only take one argument at a time, so we evaluate by repeatedly applying
        for d in [
            uplc.PlutusConstr(0, []),
        ]:
            f = uplc.Apply(f, d)
        ret = uplc_eval(f)
        self.assertEqual(
            ret,
            uplc.data_from_cbor(prelude.SomeOutputDatum(b"a").to_cbor()),
            "Wrapping to generic data failed",
        )

    def test_list_comprehension_even(self):
        input_file = "examples/list_comprehensions.py"
        with open(input_file) as fp:
            source_code = fp.read()
        ast = compiler.parse(source_code)
        code = compiler.compile(ast)
        code = code.compile()
        f = code.term
        # UPLC lambdas may only take one argument at a time, so we evaluate by repeatedly applying
        for d in [
            uplc.PlutusInteger(8),
            uplc.PlutusInteger(1),
        ]:
            f = uplc.Apply(f, d)
        ret = [x.value for x in uplc_eval(f).value]
        self.assertEqual(
            ret,
            [x * x for x in range(8) if x % 2 == 0],
            "List comprehension with filter incorrectly evaluated",
        )

    def test_list_comprehension_all(self):
        input_file = "examples/list_comprehensions.py"
        with open(input_file) as fp:
            source_code = fp.read()
        ast = compiler.parse(source_code)
        code = compiler.compile(ast)
        code = code.compile()
        f = code.term
        # UPLC lambdas may only take one argument at a time, so we evaluate by repeatedly applying
        for d in [
            uplc.PlutusInteger(8),
            uplc.PlutusInteger(0),
        ]:
            f = uplc.Apply(f, d)
        ret = [x.value for x in uplc_eval(f).value]
        self.assertEqual(
            ret,
            [x * x for x in range(8)],
            "List comprehension incorrectly evaluated",
        )

    def test_union_type_attr_access_all_records(self):
        source_code = """
from opshin.prelude import *

@dataclass()
class A(PlutusData):
    CONSTR_ID = 0
    foo: SomeOutputDatumHash
    
@dataclass()
class B(PlutusData):
    CONSTR_ID = 1
    foo: SomeOutputDatum

def validator(x: Union[A, B]) -> Union[SomeOutputDatumHash, SomeOutputDatum]:
    return x.foo
"""
        ast = compiler.parse(source_code)
        code = compiler.compile(ast)

    @unittest.expectedFailure
    def test_union_type_all_records_same_constr(self):
        source_code = """
from opshin.prelude import *

@dataclass()
class A(PlutusData):
    CONSTR_ID = 0
    foo: SomeOutputDatumHash

@dataclass()
class B(PlutusData):
    CONSTR_ID = 0
    foo: SomeOutputDatum

def validator(x: Union[A, B]) -> Union[SomeOutputDatumHash, SomeOutputDatum]:
    return x.foo
"""
        ast = compiler.parse(source_code)
        code = compiler.compile(ast)

    @unittest.expectedFailure
    def test_union_type_attr_access_all_records_same_constr(self):
        source_code = """
from opshin.prelude import *

@dataclass()
class A(PlutusData):
    CONSTR_ID = 0
    foo: Token

@dataclass()
class B(PlutusData):
    CONSTR_ID = 1
    foo: Address

def validator(x: Union[A, B]) -> int:
    m = x.foo
    if isinstance(m, Address):
        k = 0
    else:
        k = 1
    return k
"""
        ast = compiler.parse(source_code)
        code = compiler.compile(ast)

    def test_union_type_attr_access_maximum_type(self):
        source_code = """
from opshin.prelude import *

@dataclass()
class A(PlutusData):
    CONSTR_ID = 0
    foo: int

@dataclass()
class B(PlutusData):
    CONSTR_ID = 1
    foo: int

def validator(x: Union[A, B]) -> int:
    return x.foo
"""
        ast = compiler.parse(source_code)
        code = compiler.compile(ast)

    def test_union_type_attr_anytype(self):
        source_code = """
from opshin.prelude import *

@dataclass()
class A(PlutusData):
    CONSTR_ID = 0
    foo: str

@dataclass()
class B(PlutusData):
    CONSTR_ID = 1
    foo: int

def validator(x: Union[A, B]) -> Anything:
    return x.foo
"""
        ast = compiler.parse(source_code)
        code = compiler.compile(ast)

    def test_typecast_anything_int(self):
        source_code = """
def validator(x: Anything) -> int:
    b: int = x
    return b
"""
        ast = compiler.parse(source_code)
        code = compiler.compile(ast).compile()
        res = uplc_eval(uplc.Apply(code, uplc.PlutusInteger(0))).value
        self.assertEqual(res, 0)

    def test_typecast_int_anything(self):
        # this should compile, it happens implicitly anyways when calling a function with Any parameters
        source_code = """
def validator(x: int) -> Anything:
    b: Anything = x
    return b
"""
        ast = compiler.parse(source_code)
        code = compiler.compile(ast).compile()
        res = uplc_eval(uplc.Apply(code, uplc.PlutusInteger(0))).value
        self.assertEqual(res, 0)

    def test_typecast_int_anything_int(self):
        source_code = """
def validator(x: int) -> Anything:
    b: Anything = x
    c: int = b
    return c + 1
"""
        ast = compiler.parse(source_code)
        code = compiler.compile(ast).compile()
        res = uplc_eval(uplc.Apply(code, uplc.PlutusInteger(0))).value
        self.assertEqual(res, 1)

    def test_typecast_anything_int_anything(self):
        source_code = """
def validator(x: Anything) -> Anything:
    b: int = x
    c: Anything = b + 1
    return c
"""
        ast = compiler.parse(source_code)
        code = compiler.compile(ast).compile()
        res = uplc_eval(uplc.Apply(code, uplc.PlutusInteger(0))).value
        self.assertEqual(res, 1)

    @unittest.expectedFailure
    def test_typecast_int_str(self):
        # this should compile, the two types are unrelated and there is no meaningful way to cast them either direction
        source_code = """
def validator(x: int) -> str:
    b: str = x
    return b
"""
        ast = compiler.parse(source_code)
        code = compiler.compile(ast)

    def test_typecast_int_int(self):
        source_code = """
def validator(x: int) -> int:
    b: int = x
    return b
"""
        ast = compiler.parse(source_code)
        code = compiler.compile(ast).compile()
        res = uplc_eval(uplc.Apply(code, uplc.PlutusInteger(0))).value
        self.assertEqual(res, 0)

    def test_zero_ary(self):
        source_code = """
def a() -> None:
    assert False, "Executed a"

def validator(x: None) -> None:
    b = a
    if False:
        b()
"""
        ast = compiler.parse(source_code)
        code = compiler.compile(ast).compile()
        res = uplc_eval(uplc.Apply(code, uplc.PlutusInteger(0)))

    @unittest.expectedFailure
    def test_zero_ary_exec(self):
        source_code = """
def a() -> None:
    assert False, "Executed a"

def validator(x: None) -> None:
    b = a
    if True:
        b()
"""
        ast = compiler.parse(source_code)
        code = compiler.compile(ast).compile()
        res = uplc_eval(uplc.Apply(code, uplc.PlutusInteger(0)))

    def test_zero_ary_method(self):
        source_code = """
def validator(x: None) -> None:
    b = b"\\xFF".decode
    if False:
        b()
"""
        ast = compiler.parse(source_code)
        code = compiler.compile(ast).compile()
        res = uplc_eval(uplc.Apply(code, uplc.PlutusInteger(0)))

    @unittest.expectedFailure
    def test_zero_ary_method_exec(self):
        source_code = """
def validator(x: None) -> None:
    b = b"\\xFF".decode
    if True:
        b()
"""
        ast = compiler.parse(source_code)
        code = compiler.compile(ast).compile()
        res = uplc_eval(uplc.Apply(code, uplc.PlutusInteger(0)))

    def test_return_anything(self):
        source_code = """
from opshin.prelude import *

def validator() -> Anything:
    return b""
"""
        ast = compiler.parse(source_code)
        code = compiler.compile(ast).compile()
        res = uplc_eval(uplc.Apply(code, uplc.PlutusConstr(0, [])))
        self.assertEqual(res, uplc.PlutusByteString(b""))

    def test_no_return_annotation(self):
        source_code = """
from opshin.prelude import *

def validator():
    return b""
"""
        ast = compiler.parse(source_code)
        code = compiler.compile(ast).compile()
        res = uplc_eval(uplc.Apply(code, uplc.PlutusConstr(0, [])))
        self.assertEqual(res, uplc.PlutusByteString(b""))

    def test_no_parameter_annotation(self):
        source_code = """
from opshin.prelude import *

def validator(a) -> bytes:
    b: bytes = a
    return b
"""
        ast = compiler.parse(source_code)
        code = compiler.compile(ast).compile()
        res = uplc_eval(uplc.Apply(code, uplc.PlutusByteString(b"")))
        self.assertEqual(res, uplc.PlutusByteString(b""))

    @given(xs=st.dictionaries(st.integers(), st.binary()))
    def test_dict_items_values_deconstr(self, xs):
        # asserts that deconstruction of parameters works for for loops too
        source_code = """
def validator(xs: Dict[int, bytes]) -> bytes:
    sum_values = b""
    for _, x in xs.items():
        sum_values += x
    return sum_values
"""
        ast = compiler.parse(source_code)
        code = compiler.compile(ast)
        code = code.compile()
        f = code.term
        # UPLC lambdas may only take one argument at a time, so we evaluate by repeatedly applying
        for d in [
            uplc.PlutusMap(
                {uplc.PlutusInteger(k): uplc.PlutusByteString(v) for k, v in xs.items()}
            )
        ]:
            f = uplc.Apply(f, d)
        ret = uplc_eval(f).value
        self.assertEqual(
            ret,
            b"".join(xs.values()),
            "for loop deconstruction did not behave as expected",
        )

    def test_nested_deconstruction(self):
        source_code = """
def validator(xs) -> int:
    a, ((b, c), d) = (1, ((2, 3), 4))
    return a + b + c + d
"""
        ast = compiler.parse(source_code)
        code = compiler.compile(ast)
        code = code.compile()
        f = code.term
        # UPLC lambdas may only take one argument at a time, so we evaluate by repeatedly applying
        f = uplc.Apply(f, uplc.PlutusConstr(0, []))
        ret = uplc_eval(f).value
        self.assertEqual(
            ret,
            1 + 2 + 3 + 4,
            "for loop deconstruction did not behave as expected",
        )

    @given(
        xs=st.dictionaries(
            st.binary(),
            st.dictionaries(st.binary(), st.integers(), max_size=3),
            max_size=5,
        )
    )
    def test_dict_items_values_deconstr(self, xs):
        # nested deconstruction with a Value-like object
        source_code = """
def validator(xs: Dict[bytes, Dict[bytes, int]]) -> int:
    sum_values = 0
    for pid, tk_dict in xs.items():
        for tk_name, tk_amount in tk_dict.items():
            sum_values += tk_amount
    return sum_values
"""
        ast = compiler.parse(source_code)
        code = compiler.compile(ast)
        code = code.compile()
        f = code.term
        # UPLC lambdas may only take one argument at a time, so we evaluate by repeatedly applying
        for d in [
            uplc.PlutusMap(
                {
                    uplc.PlutusByteString(k): uplc.PlutusMap(
                        {
                            uplc.PlutusByteString(k2): uplc.PlutusInteger(v2)
                            for k2, v2 in v.items()
                        }
                    )
                    for k, v in xs.items()
                }
            )
        ]:
            f = uplc.Apply(f, d)
        ret = uplc_eval(f).value
        self.assertEqual(
            ret,
            sum(v for pid, d in xs.items() for nam, v in d.items()),
            "for loop deconstruction did not behave as expected",
        )

    def test_no_return_annotation_no_return(self):
        source_code = """
from opshin.prelude import *

def validator(a):
    pass
"""
        ast = compiler.parse(source_code)
        code = compiler.compile(ast).compile()
        res = uplc_eval(uplc.Apply(code, uplc.PlutusConstr(0, [])))
        self.assertEqual(res, uplc.PlutusConstr(0, []))

    def test_opt_unsafe_cast(self):
        # test that unsafe casts are not optimized away
        source_code = """
from opshin.prelude import *
def validator(x: Token) -> bool:
    b: Anything = x
    a: int = b
    return True
        """
        ast = compiler.parse(source_code)
        code = compiler.compile(ast)
        code = code.compile()
        f = code.term
        # UPLC lambdas may only take one argument at a time, so we evaluate by repeatedly applying
        try:
            for d in [
                uplc.PlutusConstr(0, []),
            ]:
                f = uplc.Apply(f, d)
            ret = uplc_eval(f)
            failed = False
        except Exception as e:
            failed = True
        self.assertTrue(failed, "Machine did validate the content")

    def test_constant_folding(self):
        source_code = """
from opshin.prelude import *

def validator(_: None) -> bytes:
    return bytes.fromhex("0011")
"""
        ast = compiler.parse(source_code)
        code = compiler.compile(ast, constant_folding=True).compile()
        res = uplc_eval(uplc.Apply(code, uplc.PlutusConstr(0, [])))
        self.assertEqual(res, uplc.PlutusByteString(bytes.fromhex("0011")))

    @unittest.expectedFailure
    def test_constant_folding_disabled(self):
        source_code = """
from opshin.prelude import *

def validator(_: None) -> bytes:
    return bytes.fromhex("0011")
"""
        ast = compiler.parse(source_code)
        code = compiler.compile(ast, constant_folding=False).compile()

    def test_constant_folding_list(self):
        source_code = """
from opshin.prelude import *

def validator(_: None) -> List[int]:
    return list(range(0, 10, 2))
"""
        ast = compiler.parse(source_code)
        code = compiler.compile(ast, constant_folding=True).compile()
        self.assertIn("(con list<integer> [0, 2, 4, 6, 8])", code.dumps())
        res = uplc_eval(uplc.Apply(code, uplc.PlutusConstr(0, [])))
        self.assertEqual(
            res, uplc.PlutusList([uplc.PlutusInteger(i) for i in range(0, 10, 2)])
        )

    def test_constant_folding_dict(self):
        source_code = """
from opshin.prelude import *

def validator(_: None) -> Dict[str, bool]:
    return {"s": True, "m": False}
"""
        ast = compiler.parse(source_code)
        code = compiler.compile(ast, constant_folding=True).compile()
        self.assertIn(
            "(con list<pair<data, data>> [[#4173, #01], [#416d, #00]]))", code.dumps()
        )
        res = uplc_eval(uplc.Apply(code, uplc.PlutusConstr(0, [])))
        self.assertEqual(
            res,
            uplc.PlutusMap(
                {
                    uplc.PlutusByteString("s".encode()): uplc.PlutusInteger(1),
                    uplc.PlutusByteString("m".encode()): uplc.PlutusInteger(0),
                }
            ),
        )

    def test_constant_folding_complex(self):
        source_code = """
from opshin.prelude import *

def validator(_: None) -> Dict[str, List[Dict[bytes, int]]]:
    return {"s": [{b"": 0}, {b"0": 1}]}
"""
        ast = compiler.parse(source_code)
        code = compiler.compile(ast, constant_folding=True).compile()
        res = uplc_eval(uplc.Apply(code, uplc.PlutusConstr(0, [])))
        self.assertEqual(
            res,
            uplc.PlutusMap(
                {
                    uplc.PlutusByteString("s".encode()): uplc.PlutusList(
                        [
                            uplc.PlutusMap(
                                {uplc.PlutusByteString(b""): uplc.PlutusInteger(0)}
                            ),
                            uplc.PlutusMap(
                                {uplc.PlutusByteString(b"0"): uplc.PlutusInteger(1)}
                            ),
                        ]
                    ),
                }
            ),
        )

    def test_constant_folding_plutusdata(self):
        source_code = """
from opshin.prelude import *

def validator(_: None) -> PubKeyCredential:
    return PubKeyCredential(bytes.fromhex("0011"))
"""
        ast = compiler.parse(source_code)
        code = compiler.compile(ast, constant_folding=True).compile()
        self.assertIn("(con data #d8799f420011ff)", code.dumps())
        res = uplc_eval(uplc.Apply(code, uplc.PlutusConstr(0, [])))
        self.assertEqual(
            res,
            uplc.PlutusConstr(
                constructor=0, fields=[uplc.PlutusByteString(value=b"\x00\x11")]
            ),
        )

    def test_constant_folding_user_def(self):
        source_code = """
def fib(i: int) -> int:
    return i if i < 2 else fib(i-1) + fib(i-2)

def validator(_: None) -> int:
    return fib(10)
"""
        ast = compiler.parse(source_code)
        code = compiler.compile(ast, constant_folding=True).compile()
        self.assertIn("(con integer 55)", code.dumps())
        res = uplc_eval(uplc.Apply(code, uplc.PlutusConstr(0, [])))
        self.assertEqual(
            res.value,
            55,
        )

    @unittest.expectedFailure
    def test_constant_folding_ifelse(self):
        source_code = """
def validator(_: None) -> int:
    if False:
        a = 10
    return a
"""
        ast = compiler.parse(source_code)
        code = compiler.compile(ast, constant_folding=True).compile()
        res = uplc_eval(uplc.Apply(code, uplc.PlutusConstr(0, [])))

    @unittest.expectedFailure
    def test_constant_folding_for(self):
        source_code = """
def validator(x: List[int]) -> int:
    for i in x:
        a = 10
    return a
"""
        ast = compiler.parse(source_code)
        code = compiler.compile(ast, constant_folding=True).compile()
        res = uplc_eval(uplc.Apply(code, uplc.PlutusList([])))

    @unittest.expectedFailure
    def test_constant_folding_for_target(self):
        source_code = """
def validator(x: List[int]) -> int:
    for i in x:
        a = 10
    return i
"""
        ast = compiler.parse(source_code)
        code = compiler.compile(ast, constant_folding=True).compile()
        res = uplc_eval(uplc.Apply(code, uplc.PlutusList([])))

    @unittest.expectedFailure
    def test_constant_folding_while(self):
        source_code = """
def validator(_: None) -> int:
    while False:
        a = 10
    return a
"""
        ast = compiler.parse(source_code)
        code = compiler.compile(ast, constant_folding=True).compile()
        res = uplc_eval(uplc.Apply(code, uplc.PlutusConstr(0, [])))

    @unittest.skip("Fine from a guarantee perspective, but needs better inspection")
    def test_constant_folding_guaranteed_branch(self):
        source_code = """
def validator(_: None) -> int:
    if False:
        a = 20
        b = 2 * a
    else:
        b = 2
    return b
"""
        ast = compiler.parse(source_code)
        code = compiler.compile(ast, constant_folding=True).compile()
        res = uplc_eval(uplc.Apply(code, uplc.PlutusConstr(0, [])))
        self.assertIn("(con integer 40)", code.dumps())

    @unittest.skip("Fine from a guarantee perspective, but needs better inspection")
    def test_constant_folding_scoping(self):
        source_code = """
a = 4
def validator(_: None) -> int:
    a = 2
    b = 5 * a
    return b
"""
        ast = compiler.parse(source_code)
        code = compiler.compile(ast, constant_folding=True).compile()
        res = uplc_eval(uplc.Apply(code, uplc.PlutusConstr(0, [])))
        self.assertIn("(con integer 10)", code.dumps())

    @unittest.skip("Fine from a guarantee perspective, but needs better inspection")
    def test_constant_folding_no_scoping(self):
        source_code = """
def validator(_: None) -> int:
    a = 4
    a = 2
    b = 5 * a
    return b
"""
        ast = compiler.parse(source_code)
        code = compiler.compile(ast, constant_folding=True).compile()
        res = uplc_eval(uplc.Apply(code, uplc.PlutusConstr(0, [])))
        self.assertIn("(con integer 10)", code.dumps())

    def test_constant_folding_repeated_assign(self):
        source_code = """
def validator(i: int) -> int:
    a = 4
    for k in range(i):
        a = 2
    return a
"""
        ast = compiler.parse(source_code)
        code = compiler.compile(ast, constant_folding=True).compile()
        res = uplc_eval(uplc.Apply(code, uplc.PlutusInteger(0)))
        self.assertEqual(res.value, 4)
        res = uplc_eval(uplc.Apply(code, uplc.PlutusInteger(1)))
        self.assertEqual(res.value, 2)

    def test_constant_folding_math(self):
        source_code = """
from opshin.prelude import *

def validator(_: None) -> int:
    return 2 ** 10
"""
        ast = compiler.parse(source_code)
        code = compiler.compile(ast, constant_folding=True).compile()
        code_src = code.dumps()
        self.assertIn(f"(con integer {2**10})", code_src)

    def test_constant_folding_ignore_reassignment(self):
        source_code = """
from opshin.prelude import *

def validator(_: None) -> int:
    def int(a) -> int:
        return 2
    return int(5)
"""
        ast = compiler.parse(source_code)
        code = compiler.compile(ast, constant_folding=True).compile()
        res = uplc_eval(uplc.Apply(code, uplc.PlutusConstr(0, [])))
        self.assertEqual(res, uplc.PlutusInteger(2))

    def test_constant_folding_no_print_eval(self):
        source_code = """
from opshin.prelude import *

def validator(_: None) -> None:
    return print("hello")
"""
        ast = compiler.parse(source_code)
        code = compiler.compile(ast, constant_folding=True).compile()
        code_src = code.dumps()
        self.assertIn(f'(con string "hello")', code_src)

    def test_inner_outer_state_functions(self):
        source_code = """
a = 2
def b() -> int:
    return a

def validator(_: None) -> int:
    a = 3
    return b()
        """
        ast = compiler.parse(source_code)
        code = compiler.compile(ast).compile()
        res = uplc_eval(uplc.Apply(code, uplc.PlutusConstr(0, [])))
        self.assertEqual(res, uplc.PlutusInteger(2))

    def test_inner_outer_state_functions_nonglobal(self):
        source_code = """

def validator(_: None) -> int:
    a = 2
    def b() -> int:
        return a
    def c() -> int:
        a = 3
        return b()
    return c()
"""
        ast = compiler.parse(source_code)
        code = compiler.compile(ast).compile()
        res = uplc_eval(uplc.Apply(code, uplc.PlutusConstr(0, [])))
        self.assertEqual(res, uplc.PlutusInteger(2))

    def test_outer_state_change_functions(self):
        source_code = """
a = 2
def b() -> int:
    return a
a = 3

def validator(_: None) -> int:
    return b()
"""
        ast = compiler.parse(source_code)
        code = compiler.compile(ast).compile()
        res = uplc_eval(uplc.Apply(code, uplc.PlutusConstr(0, [])))
        self.assertEqual(res, uplc.PlutusInteger(3))

    @unittest.expectedFailure
    def test_failing_annotated_type(self):
        source_code = """
def c():
    a = 2
    def b() -> int:
        return a
    return b

def validator(_: None):
    a = 3
    return c()
"""
        ast = compiler.parse(source_code)
        code = compiler.compile(ast).compile()

    @unittest.expectedFailure
    def test_access_enclosing_variable_before_def(self):
        # note this is a runtime error, just like it would be in python!
        source_code = """
a = "1"
def validator(_: None) -> None:
   def d() -> str:
       return a
   print(d())
   a = "2"
"""
        ast = compiler.parse(source_code)
        code = compiler.compile(ast).compile()
        res = uplc_eval(uplc.Apply(code, uplc.PlutusConstr(0, [])))

    @unittest.expectedFailure
    def test_access_local_variable_before_assignment(self):
        # note this is a runtime error, just like it would be in python!
        source_code = """
a = "1"
def validator(_: None) -> None:
   print(a)
   a = "2"
"""
        ast = compiler.parse(source_code)
        code = compiler.compile(ast).compile()
        res = uplc_eval(uplc.Apply(code, uplc.PlutusConstr(0, [])))

    def test_warn_bytestring(self):
        # note this is a runtime error, just like it would be in python!
        source_code = """
b = b"0011ff"
def validator(_: None) -> None:
    pass
"""
        ast = compiler.parse(source_code)
        code = compiler.compile(ast).compile()
        res = uplc_eval(uplc.Apply(code, uplc.PlutusConstr(0, [])))

<<<<<<< HEAD
    @parameterized.expand(
        [
            (
                "d8799fd8799f9fd8799fd8799fd8799f582055d353acacaab6460b37ed0f0e3a1a0aabf056df4a7fa1e265d21149ccacc527ff01ffd8799fd8799fd87a9f581cdbe769758f26efb21f008dc097bb194cffc622acc37fcefc5372eee3ffd87a80ffa140a1401a00989680d87a9f5820dfab81872ce2bbe6ee5af9bbfee4047f91c1f57db5e30da727d5fef1e7f02f4dffd87a80ffffff809fd8799fd8799fd8799f581cdc315c289fee4484eda07038393f21dc4e572aff292d7926018725c2ffd87a80ffa140a14000d87980d87a80ffffa140a14000a140a1400080a0d8799fd8799fd87980d87a80ffd8799fd87b80d87a80ffff80a1d87a9fd8799fd8799f582055d353acacaab6460b37ed0f0e3a1a0aabf056df4a7fa1e265d21149ccacc527ff01ffffd87980a15820dfab81872ce2bbe6ee5af9bbfee4047f91c1f57db5e30da727d5fef1e7f02f4dd8799f581cdc315c289fee4484eda07038393f21dc4e572aff292d7926018725c2ffd8799f5820746957f0eb57f2b11119684e611a98f373afea93473fefbb7632d579af2f6259ffffd87a9fd8799fd8799f582055d353acacaab6460b37ed0f0e3a1a0aabf056df4a7fa1e265d21149ccacc527ff01ffffff"
            ),
            (
                "d8799fd8799f9fd8799fd8799fd8799f582055d353acacaab6460b37ed0f0e3a1a0aabf056df4a7fa1e265d21149ccacc527ff01ffd8799fd8799fd87a9f581cdbe769758f26efb21f008dc097bb194cffc622acc37fcefc5372eee3ffd87a80ffa140a1401a00989680d87a9f5820dfab81872ce2bbe6ee5af9bbfee4047f91c1f57db5e30da727d5fef1e7f02f4dffd87a80ffffff809fd8799fd8799fd8799f581cdc315c289fee4484eda07038393f21dc4e572aff292d7926018725c2ffd87a80ffa140a14000d87980d87a80ffffa140a14000a140a1400080a0d8799fd8799fd87a9f1b000001836ac117d8ffd87a80ffd8799fd87b80d87a80ffff80a1d87a9fd8799fd8799f582055d353acacaab6460b37ed0f0e3a1a0aabf056df4a7fa1e265d21149ccacc527ff01ffffd87980a15820dfab81872ce2bbe6ee5af9bbfee4047f91c1f57db5e30da727d5fef1e7f02f4dd8799f581cdc315c289fee4484eda07038393f21dc4e572aff292d7926018725c2ffd8799f5820797a1e1720b63621c6b185088184cb8e23af6e46b55bd83e7a91024c823a6c2affffd87a9fd8799fd8799f582055d353acacaab6460b37ed0f0e3a1a0aabf056df4a7fa1e265d21149ccacc527ff01ffffff"
            ),
            (
                "d8799fd8799f9fd8799fd8799fd8799f582055d353acacaab6460b37ed0f0e3a1a0aabf056df4a7fa1e265d21149ccacc527ff01ffd8799fd8799fd87a9f581cdbe769758f26efb21f008dc097bb194cffc622acc37fcefc5372eee3ffd87a80ffa140a1401a00989680d87a9f5820dfab81872ce2bbe6ee5af9bbfee4047f91c1f57db5e30da727d5fef1e7f02f4dffd87a80ffffff809fd8799fd8799fd8799f581cdc315c289fee4484eda07038393f21dc4e572aff292d7926018725c2ffd87a80ffa140a14000d87980d87a80ffd8799fd8799fd8799f581cdc315c289fee4484eda07038393f21dc4e572aff292d7926018725c2ffd87a80ffa140a1401a000f4240d87980d87a80ffffa140a14000a140a1400080a0d8799fd8799fd87a9f1b000001836ac117d8ffd87a80ffd8799fd87b80d87a80ffff9f581cdc315c289fee4484eda07038393f21dc4e572aff292d7926018725c2ffa1d87a9fd8799fd8799f582055d353acacaab6460b37ed0f0e3a1a0aabf056df4a7fa1e265d21149ccacc527ff01ffffd87980a15820dfab81872ce2bbe6ee5af9bbfee4047f91c1f57db5e30da727d5fef1e7f02f4dd8799f581cdc315c289fee4484eda07038393f21dc4e572aff292d7926018725c2ffd8799f5820c17c32f6433ae22c2acaebfb796bbfaee3993ff7ebb58a2bac6b4a3bdd2f6d28ffffd87a9fd8799fd8799f582055d353acacaab6460b37ed0f0e3a1a0aabf056df4a7fa1e265d21149ccacc527ff01ffffff"
            ),
        ]
    )
    def test_script_context_str_format(self, p: str):
        context = ScriptContext.from_cbor(bytes.fromhex(p))
        expected = f"{context}"

        source_code = """
from opshin.prelude import *

def validator(c: ScriptContext) -> str:
    return f"{c}"
        """
        ast = compiler.parse(source_code)
        code = compiler.compile(ast).compile()
        res = uplc_eval(
            uplc.Apply(code, uplc.data_from_cbor(context.to_cbor()))
        ).value.decode("utf8")
        # should not raise
        eval(res)
=======
    @hypothesis.given(st.binary(), st.binary())
    def test_uplc_builtin(self, x, y):
        # note this is a runtime error, just like it would be in python!
        source_code = """
from opshin.std.builtins import *
def validator(x: bytes, y: bytes) -> bytes:
    return append_byte_string(x, y)
"""
        ast = compiler.parse(source_code)
        code = compiler.compile(ast).compile()
        res = uplc_eval(
            uplc.Apply(
                uplc.Apply(code, uplc.PlutusByteString(x)), uplc.PlutusByteString(y)
            )
        ).value
        self.assertEqual(res, x + y)
>>>>>>> 18668b5a
<|MERGE_RESOLUTION|>--- conflicted
+++ resolved
@@ -1367,7 +1367,6 @@
         code = compiler.compile(ast).compile()
         res = uplc_eval(uplc.Apply(code, uplc.PlutusConstr(0, [])))
 
-<<<<<<< HEAD
     @parameterized.expand(
         [
             (
@@ -1398,7 +1397,7 @@
         ).value.decode("utf8")
         # should not raise
         eval(res)
-=======
+
     @hypothesis.given(st.binary(), st.binary())
     def test_uplc_builtin(self, x, y):
         # note this is a runtime error, just like it would be in python!
@@ -1414,5 +1413,4 @@
                 uplc.Apply(code, uplc.PlutusByteString(x)), uplc.PlutusByteString(y)
             )
         ).value
-        self.assertEqual(res, x + y)
->>>>>>> 18668b5a
+        self.assertEqual(res, x + y)