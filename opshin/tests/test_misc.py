--- conflicted
+++ resolved
@@ -953,14 +953,58 @@
             failed = True
         self.assertTrue(failed, "Machine did validate the content")
 
-<<<<<<< HEAD
     def test_constant_folding(self):
         source_code = """
 from opshin.prelude import *
 
 def validator(_: None) -> bytes:
     return bytes.fromhex("0011")
-=======
+"""
+        ast = compiler.parse(source_code)
+        code = compiler.compile(ast).compile()
+        res = uplc_eval(uplc.Apply(code, uplc.PlutusConstr(0, [])))
+        self.assertEqual(res, uplc.PlutusByteString(bytes.fromhex("0011")))
+
+    def test_constant_folding_list(self):
+        source_code = """
+from opshin.prelude import *
+
+def validator(_: None) -> List[int]:
+    return list(range(0, 10, 2))
+"""
+        ast = compiler.parse(source_code)
+        code = compiler.compile(ast).compile()
+        res = uplc_eval(uplc.Apply(code, uplc.PlutusConstr(0, [])))
+        self.assertEqual(
+            res, uplc.PlutusList([uplc.PlutusInteger(i) for i in range(0, 10, 2)])
+        )
+
+    def test_constant_folding_math(self):
+        source_code = """
+from opshin.prelude import *
+
+def validator(_: None) -> int:
+    return 2 ** 10
+"""
+        ast = compiler.parse(source_code)
+        code = compiler.compile(ast).compile()
+        code_src = code.dumps()
+        self.assertIn(f"(con integer {2**10})", code_src)
+
+    def test_constant_folding_ignore_reassignment(self):
+        source_code = """
+from opshin.prelude import *
+
+def validator(_: None) -> int:
+    def int(a) -> int:
+        return 2
+    return int(5)
+"""
+        ast = compiler.parse(source_code)
+        code = compiler.compile(ast).compile()
+        res = uplc_eval(uplc.Apply(code, uplc.PlutusConstr(0, [])))
+        self.assertEqual(res, uplc.PlutusInteger(2))
+
     def test_inner_outer_state_functions(self):
         source_code = """
 a = 2
@@ -970,21 +1014,10 @@
 def validator(_: None) -> int:
     a = 3
     return b()
->>>>>>> a807f481
-"""
+        """
         ast = compiler.parse(source_code)
         code = compiler.compile(ast).compile()
         res = uplc_eval(uplc.Apply(code, uplc.PlutusConstr(0, [])))
-<<<<<<< HEAD
-        self.assertEqual(res, uplc.PlutusByteString(bytes.fromhex("0011")))
-
-    def test_constant_folding_list(self):
-        source_code = """
-from opshin.prelude import *
-
-def validator(_: None) -> List[int]:
-    return list(range(0, 10, 2))
-=======
         self.assertEqual(res, uplc.PlutusInteger(2))
 
     def test_inner_outer_state_functions_nonglobal(self):
@@ -998,42 +1031,10 @@
         a = 3
         return b()
     return c()
->>>>>>> a807f481
 """
         ast = compiler.parse(source_code)
         code = compiler.compile(ast).compile()
         res = uplc_eval(uplc.Apply(code, uplc.PlutusConstr(0, [])))
-<<<<<<< HEAD
-        self.assertEqual(
-            res, uplc.PlutusList([uplc.PlutusInteger(i) for i in range(0, 10, 2)])
-        )
-
-    def test_constant_folding_math(self):
-        source_code = """
-from opshin.prelude import *
-
-def validator(_: None) -> int:
-    return 2 ** 10
-"""
-        ast = compiler.parse(source_code)
-        code = compiler.compile(ast).compile()
-        code_src = code.dumps()
-        self.assertIn(f"(con integer {2**10})", code_src)
-
-    def test_constant_folding_ignore_reassignment(self):
-        source_code = """
-from opshin.prelude import *
-
-def validator(_: None) -> int:
-    def int(a) -> int:
-        return 2
-    return int(5)
-"""
-        ast = compiler.parse(source_code)
-        code = compiler.compile(ast).compile()
-        res = uplc_eval(uplc.Apply(code, uplc.PlutusConstr(0, [])))
-        self.assertEqual(res, uplc.PlutusInteger(2))
-=======
         self.assertEqual(res, uplc.PlutusInteger(2))
 
     def test_outer_state_change_functions(self):
@@ -1052,7 +1053,7 @@
         self.assertEqual(res, uplc.PlutusInteger(3))
 
     @unittest.expectedFailure
-    def test_f(self):
+    def test_failing_annotated_type(self):
         source_code = """
 def c():
     a = 2
@@ -1080,5 +1081,4 @@
 """
         ast = compiler.parse(source_code)
         code = compiler.compile(ast).compile()
-        res = uplc_eval(uplc.Apply(code, uplc.PlutusConstr(0, [])))
->>>>>>> a807f481
+        res = uplc_eval(uplc.Apply(code, uplc.PlutusConstr(0, [])))