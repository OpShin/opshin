--- conflicted
+++ resolved
@@ -9,7 +9,6 @@
 import uplc.ast as uplc
 
 
-<<<<<<< HEAD
 class LenImpl(PolymorphicFunction):
     def type_from_args(self, args: typing.List[Type]) -> FunctionType:
         assert (
@@ -90,22 +89,6 @@
         return print
 
 
-def PowImpl(x: plt.AST, y: plt.AST):
-    return plt.Apply(
-        plt.RecFun(
-            plt.Lambda(
-                ["f", "x", "y"],
-                plt.Ite(
-                    plt.LessThanEqualsInteger(plt.Var("y"), plt.Integer(0)),
-                    plt.Integer(1),
-                    plt.MultiplyInteger(
-                        plt.Var("x"),
-                        plt.Apply(
-                            plt.Var("f"),
-                            plt.Var("f"),
-                            plt.Var("x"),
-                            plt.SubtractInteger(plt.Var("y"), plt.Integer(1)),
-=======
 def repeated_addition(zero, add):
     # this is optimized for logarithmic complexity by exponentiation by squaring
     # it follows the implementation described here: https://en.wikipedia.org/wiki/Exponentiation_by_squaring#With_constant_auxiliary_memory
@@ -147,7 +130,6 @@
                                     plt.Var("n_half"),
                                 ),
                             ),
->>>>>>> 18668b5a
                         ),
                     ),
                 ),
