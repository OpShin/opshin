import inspect

import argparse
import logging
import tempfile

import cbor2
import enum
import importlib
import json
import pathlib
import sys
import typing
import ast

import pycardano
from pycardano import PlutusData, RawPlutusData

import pluthon
import uplc
import uplc.ast

from . import (
    compiler,
    builder,
    prelude,
    __version__,
    __copyright__,
    Purpose,
    PlutusContract,
)
from .util import CompilerError, data_from_json, OPSHIN_LOG_HANDLER
from .prelude import ScriptContext
from .compiler_config import *


class Command(enum.Enum):
    compile_pluto = "compile_pluto"
    compile = "compile"
    eval = "eval"
    parse = "parse"
    eval_uplc = "eval_uplc"
    build = "build"
    lint = "lint"


def parse_uplc_param(param: str):
    if param.startswith("{"):
        try:
            return uplc.ast.data_from_json_dict(json.loads(param))
        except json.JSONDecodeError as e:
            raise ValueError(
                f"Invalid parameter for contract passed, expected json value, got {param}"
            ) from e
    else:
        try:
            return uplc.ast.data_from_cbor(bytes.fromhex(param))
        except ValueError as e:
            raise ValueError(
                "Expected hexadecimal CBOR representation of plutus datum but could not transform hex string to bytes."
            ) from e


def parse_plutus_param(annotation, param: str):
    if param.startswith("{"):
        try:
            param_dict = json.loads(param)
        except json.JSONDecodeError as e:
            raise ValueError(
                f"Invalid parameter for contract passed, expected json value, got {param}"
            ) from e
        return plutus_data_from_json(annotation, param_dict)
    else:
        try:
            param_bytes = bytes.fromhex(param)
        except ValueError as e:
            raise ValueError(
                "Expected hexadecimal CBOR representation of plutus datum but could not transform hex string to bytes."
            ) from e
        return plutus_data_from_cbor(annotation, param_bytes)


def plutus_data_from_json(annotation: typing.Type, x: dict):
    try:
        if annotation == int:
            return int(x["int"])
        if annotation == bytes:
            return bytes.fromhex(x["bytes"])
        if annotation is None:
            return None
        if isinstance(annotation, typing._GenericAlias):
            # Annotation is a List or Dict
            if annotation._name == "List":
                annotation_ann = annotation.__dict__["__args__"][0]
                return [plutus_data_from_json(annotation_ann, k) for k in x["list"]]
            if annotation._name == "Dict":
                annotation_key, annotation_val = annotation.__dict__["__args__"]
                return {
                    plutus_data_from_json(
                        annotation_key, d["k"]
                    ): plutus_data_from_json(annotation_val, d["v"])
                    for d in x["map"]
                }
            if annotation.__origin__ == typing.Union:
                for ann in annotation.__dict__["__args__"]:
                    try:
                        return plutus_data_from_json(ann, x)
                    except pycardano.DeserializeException:
                        pass
                raise ValueError(
                    f"Could not find matching type for {x} in {annotation}"
                )
            if annotation == pycardano.Datum:
                if "int" in x:
                    return int(x["int"])
                if "bytes" in x:
                    return bytes.fromhex(x["bytes"])
                if "constructor" in x:
                    return pycardano.RawCBOR(
                        uplc.ast.plutus_cbor_dumps(uplc.ast.data_from_json_dict(x))
                    )
                if "list" in x:
                    return [
                        plutus_data_from_json(pycardano.Datum, k) for k in x["list"]
                    ]
                if "map" in x:
                    return {
                        plutus_data_from_json(
                            pycardano.Datum, d["k"]
                        ): plutus_data_from_json(pycardano.Datum, d["v"])
                        for d in x["map"]
                    }
        if issubclass(annotation, pycardano.PlutusData):
            return annotation.from_dict(x)
    except (KeyError, ValueError):
        raise ValueError(
            f"Annotation {annotation} does not match provided plutus datum {json.dumps(x)}"
        )


def plutus_data_from_cbor(annotation: typing.Type, x: bytes):
    try:
        if annotation in (int, bytes):
            return cbor2.loads(x)
        if annotation is None:
            return None
        if isinstance(annotation, typing._GenericAlias):
            # Annotation is a List or Dict
            if annotation.__origin__ == list:
                annotation_ann = annotation.__dict__["__args__"][0]
                return [
                    plutus_data_from_cbor(annotation_ann, cbor2.dumps(k))
                    for k in cbor2.loads(x)
                ]
            if annotation.__origin__ == dict:
                annotation_key, annotation_val = annotation.__dict__["__args__"]
                return {
                    plutus_data_from_cbor(
                        annotation_key, cbor2.dumps(k)
                    ): plutus_data_from_cbor(annotation_val, v)
                    for k, v in cbor2.loads(x).items()
                }
            if annotation.__origin__ == typing.Union:
                for ann in annotation.__dict__["__args__"]:
                    try:
                        return plutus_data_from_cbor(ann, x)
                    except pycardano.DeserializeException:
                        pass
                raise ValueError(
                    f"Could not find matching type for {x.hex()} in {annotation}"
                )
        if issubclass(annotation, pycardano.PlutusData):
            return annotation.from_cbor(x)
    except (KeyError, ValueError):
        raise ValueError(
            f"Annotation {annotation} does not match provided plutus datum {x.hex()}"
        )


def check_params(
    command: Command,
    purpose: Purpose,
    validator_args,
    return_type,
    validator_params,
    force_three_params=False,
):
    num_onchain_params = (
        3
        if purpose == Purpose.spending or force_three_params or purpose == Purpose.any
        else 2
    )
    onchain_params = validator_args[-num_onchain_params:]
    param_types = validator_args[:-num_onchain_params]
    if purpose == Purpose.any:
        # The any purpose does not do any checks. Use only if you know what you are doing
        return onchain_params, param_types
    # expect the validator to return None
    assert (
        return_type is None or return_type == prelude.Anything
    ), f"Expected contract to return None, but returns {return_type}"

    required_onchain_parameters = 3 if purpose == Purpose.spending else 2
    if force_three_params:
        datum_type = onchain_params[0][1]
        assert (
            (
                typing.get_origin(datum_type) == typing.Union
                and prelude.Nothing in typing.get_args(datum_type)
            )
            or datum_type == prelude.Anything
            or datum_type == prelude.Nothing
        ), f"Expected contract to accept Nothing or Anything as datum since it forces three parameters, but got {datum_type}"

    assert (
        len(onchain_params) == required_onchain_parameters
    ), f"""\
{purpose.value.capitalize()} validator must expect {required_onchain_parameters} parameters at evaluation (on-chain), but was specified to have {len(onchain_params)}.
Make sure the validator expects parameters {'datum, ' if purpose == Purpose.spending else ''}redeemer and script context."""

    if command in (Command.eval, Command.eval_uplc):
        assert len(validator_params) == len(param_types) + len(
            onchain_params
        ), f"{purpose.value.capitalize()} validator expects {len(param_types) + len(onchain_params)} parameters for evaluation, but only got {len(validator_params)}."
    assert (
        onchain_params[-1][1] == ScriptContext
    ), f"Last parameter of the validator is always ScriptContext, but is {onchain_params[-1][1].__name__} here."
    return onchain_params, param_types


def perform_command(args):
<<<<<<< HEAD
    # generate the compiler config
    compiler_config = DEFAULT_CONFIG
    compiler_config = compiler_config.update(OPT_CONFIGS[args.opt_level])
    overrides = {}
    for k in ARGPARSE_ARGS.keys():
        if getattr(args, k) is not None:
            overrides[k] = getattr(args, k)
    compiler_config = compiler_config.update(CompilationConfig(**overrides))

    # execute the command
=======
    if args.verbose:
        logging.basicConfig(level=logging.DEBUG)
>>>>>>> 83c4385e
    command = Command(args.command)
    purpose = Purpose(args.purpose)
    if purpose == Purpose.lib:
        assert (
            not compiler_config.remove_dead_code
        ), "Libraries must have dead code removal disabled (-fno-remove-dead-code)"
    input_file = args.input_file if args.input_file != "-" else sys.stdin
    # read and import the contract
    with open(input_file, "r") as f:
        source_code = f.read()
    with tempfile.TemporaryDirectory(prefix="build") as tmpdir:
        tmp_input_file = pathlib.Path(tmpdir).joinpath("__tmp_opshin.py")
        with tmp_input_file.open("w") as fp:
            fp.write(source_code)
        sys.path.append(str(pathlib.Path(tmp_input_file).parent.absolute()))
        sc = importlib.import_module(pathlib.Path(tmp_input_file).stem)
        sys.path.pop()
    # load the passed parameters if not a lib
    if purpose == Purpose.lib:
        assert not args.args, "Can not pass arguments to a library"
        parsed_params = []
        uplc_params = []
    else:
        try:
            argspec = inspect.signature(sc.validator)
        except AttributeError:
            raise AssertionError(
                f"Contract has no function called 'validator'. Make sure the compiled contract contains one function called 'validator' or {command.value} using `opshin {command.value} lib {str(input_file)}`."
            )
        annotations = [
            (x.name, x.annotation or prelude.Anything)
            for x in argspec.parameters.values()
        ]
        return_annotation = (
            argspec.return_annotation
            if argspec.return_annotation not in (None, argspec.empty)
            else prelude.Anything
        )
        parsed_params = []
        uplc_params = []
        for i, (c, a) in enumerate(zip(annotations, args.args)):
            uplc_param = parse_uplc_param(a)
            uplc_params.append(uplc_param)
            param = parse_plutus_param(c[1], a)
            parsed_params.append(param)
        onchain_params, param_types = check_params(
            command,
            purpose,
            annotations,
            return_annotation,
            parsed_params,
            compiler_config.force_three_params,
        )

    if command == Command.eval:
        assert purpose != Purpose.lib, "Can not evaluate a library"
        print("Starting execution")
        print("------------------")
        try:
            ret = sc.validator(*parsed_params)
        except Exception as e:
            print(f"Exception of type {type(e).__name__} caused")
            ret = e
        print("------------------")
        print(ret)

    source_ast = compiler.parse(source_code, filename=input_file)

    if command == Command.parse:
        print("Parsed successfully.")
        return

    try:
        code = compiler.compile(
            source_ast,
            filename=input_file,
            validator_function_name="validator" if purpose != Purpose.lib else None,
            # do not remove dead code when compiling a library - none of the code will be used
            config=compiler_config,
        )
    except CompilerError as c:
        # Generate nice error message from compiler error
        if not isinstance(c.node, ast.Module):
            source_seg = ast.get_source_segment(source_code, c.node)
            start_line = c.node.lineno - 1
            end_line = start_line + len(source_seg.splitlines())
            source_lines = "\n".join(source_code.splitlines()[start_line:end_line])
            pos_in_line = source_lines.find(source_seg)
        else:
            start_line = 0
            pos_in_line = 0
            source_lines = source_code.splitlines()[0]

        overwrite_syntaxerror = (
            len("SyntaxError: ") * "\b" if command != Command.lint else ""
        )
        err = SyntaxError(
            f"""\
{overwrite_syntaxerror}{c.orig_err.__class__.__name__}: {c.orig_err}
Note that opshin errors may be overly restrictive as they aim to prevent code with unintended consequences.
""",
            (
                args.input_file,
                start_line + 1,
                pos_in_line,
                source_lines,
            ),
            # we remove chaining so that users to not see the internal trace back,
        )
        err.orig_err = c.orig_err
        raise err from None

    if command == Command.compile_pluto:
        print(code.dumps())
        return
    code = pluthon.compile(code, config=compiler_config)

    # apply parameters from the command line to the contract (instantiates parameterized contract!)
    code = code.term
    # UPLC lambdas may only take one argument at a time, so we evaluate by repeatedly applying
    for d in uplc_params:
        code = uplc.ast.Apply(code, d)
    code = uplc.ast.Program((1, 0, 0), code)

    if command == Command.compile:
        print(code.dumps())
        return

    if command == Command.build:
        if args.output_directory == "":
            if args.input_file == "-":
                print(
                    "Please supply an output directory if no input file is specified."
                )
                exit(-1)
            target_dir = pathlib.Path("build") / pathlib.Path(input_file).stem
        else:
            target_dir = pathlib.Path(args.output_directory)
        built_code = builder._build(code)
        if purpose == Purpose.lib:
            script_arts = PlutusContract(
                built_code,
            )
        else:
            script_arts = PlutusContract(
                built_code,
                datum_type=onchain_params[0] if len(onchain_params) == 3 else None,
                redeemer_type=onchain_params[1 if len(onchain_params) == 3 else 0],
                parameter_types=param_types,
                purpose=(purpose,),
            )
        script_arts.dump(target_dir)

        print(f"Wrote script artifacts to {target_dir}/")
        return
    if command == Command.eval_uplc:
        print("Starting execution")
        print("------------------")
        assert isinstance(code, uplc.ast.Program)
        try:
            ret = uplc.dumps(uplc.eval(code))
        except Exception as e:
            print("An exception was raised")
            ret = e
        print("------------------")
        print(ret)


def parse_args():
    a = argparse.ArgumentParser(
        description="An evaluator and compiler from python into UPLC. Translate imperative programs into functional quasi-assembly. Flags allow setting fine-grained compiler options. All flags can be turned off via -fno-<flag>."
    )
    a.add_argument(
        "command",
        type=str,
        choices=Command.__members__.keys(),
        help="The command to execute on the input file.",
        default="eval",
        nargs="?",
    )
    a.add_argument(
        "purpose",
        type=str,
        choices=Purpose.__members__.keys(),
        help="The intended script purpose. Determines the number of on-chain parameters "
        "(spending = 3, minting, rewarding, certifying = 2, any = no checks). "
        "This allows the compiler to check whether the correct amount of parameters was passed during compilation.",
        default="any",
        nargs="?",
    )
    a.add_argument(
        "input_file", type=str, help="The input program to parse. Set to - for stdin."
    )
    a.add_argument(
        "-o",
        "--output-directory",
        default="",
        type=str,
        help="The output directory for artefacts of the build command. Defaults to the filename of the compiled contract. of the compiled contract.",
    )
    a.add_argument(
        "args",
        nargs="*",
        default=[],
        help="Input parameters for the validator (parameterizes the contract for compile/build). Either json or CBOR notation.",
    )
    a.add_argument(
        "--output-format-json",
        action="store_true",
        help="Changes the output of the Linter to a json format.",
    )
    a.add_argument(
        "--version",
        action="version",
        version=f"opshin {__version__} {__copyright__}",
    )
    a.add_argument(
        "-v",
        "--verbose",
        action="store_true",
        help="Enable verbose logging.",
    )
    a.add_argument(
        "--recursion-limit",
        default=sys.getrecursionlimit(),
        help="Modify the recursion limit (necessary for larger UPLC programs)",
        type=int,
    )
    for k, v in ARGPARSE_ARGS.items():
        alts = v.pop("__alts__", [])
        a.add_argument(
            f"-f{k.replace('_', '-')}",
            *alts,
            **v,
            action="store_true",
            dest=k,
            default=None,
        )
        a.add_argument(
            f"-fno-{k.replace('_', '-')}",
            action="store_false",
            help=argparse.SUPPRESS,
            dest=k,
            default=None,
        )
    a.add_argument(
        f"-O",
        type=int,
        help=f"Optimization level from 0 (no optimization) to 3 (aggressive optimization, removes traces). Defaults to 1.",
        default=1,
        choices=range(len(OPT_CONFIGS)),
        dest="opt_level",
    )
    return a.parse_args()


def main():
    args = parse_args()
    sys.setrecursionlimit(args.recursion_limit)
    if Command(args.command) != Command.lint:
        OPSHIN_LOG_HANDLER.setFormatter(
            logging.Formatter(
                f"%(levelname)s for {args.input_file}:%(lineno)d %(message)s"
            )
        )
        perform_command(args)
    else:
        OPSHIN_LOG_HANDLER.stream = sys.stdout
        if args.output_format_json:
            OPSHIN_LOG_HANDLER.setFormatter(
                logging.Formatter(
                    '{"line":%(lineno)d,"column":%(col_offset)d,"error_class":"%(levelname)s","message":"%(message)s"}'
                )
            )
        else:
            OPSHIN_LOG_HANDLER.setFormatter(
                logging.Formatter(
                    args.input_file
                    + ":%(lineno)d:%(col_offset)d:%(levelname)s: %(message)s"
                )
            )

        try:
            perform_command(args)
        except Exception as e:
            error_class_name = e.__class__.__name__
            message = str(e)
            if isinstance(e, SyntaxError):
                start_line = e.lineno
                pos_in_line = e.offset
                if hasattr(e, "orig_err"):
                    error_class_name = e.orig_err.__class__.__name__
                    message = str(e.orig_err)
            else:
                start_line = 1
                pos_in_line = 1
            if args.output_format_json:
                print(
                    convert_linter_to_json(
                        line=start_line,
                        column=pos_in_line,
                        error_class=error_class_name,
                        message=message,
                    )
                )
            else:
                print(
                    f"{args.input_file}:{start_line}:{pos_in_line}: {error_class_name}: {message}"
                )


def convert_linter_to_json(
    line: int,
    column: int,
    error_class: str,
    message: str,
):
    # output in lists
    return json.dumps(
        [
            {
                "line": line,
                "column": column,
                "error_class": error_class,
                "message": message,
            }
        ]
    )


if __name__ == "__main__":
    main()<|MERGE_RESOLUTION|>--- conflicted
+++ resolved
@@ -229,7 +229,6 @@
 
 
 def perform_command(args):
-<<<<<<< HEAD
     # generate the compiler config
     compiler_config = DEFAULT_CONFIG
     compiler_config = compiler_config.update(OPT_CONFIGS[args.opt_level])
@@ -238,12 +237,11 @@
         if getattr(args, k) is not None:
             overrides[k] = getattr(args, k)
     compiler_config = compiler_config.update(CompilationConfig(**overrides))
+    # configure logging
+    if args.verbose:
+        OPSHIN_LOG_HANDLER.setLevel(logging.DEBUG)
 
     # execute the command
-=======
-    if args.verbose:
-        logging.basicConfig(level=logging.DEBUG)
->>>>>>> 83c4385e
     command = Command(args.command)
     purpose = Purpose(args.purpose)
     if purpose == Purpose.lib:
