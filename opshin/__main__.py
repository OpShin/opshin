--- conflicted
+++ resolved
@@ -270,11 +270,8 @@
             source_ast,
             filename=input_file,
             force_three_params=force_three_params,
-<<<<<<< HEAD
             validator_function_name="validator" if purpose != Purpose.lib else None,
-=======
             constant_folding=constant_folding,
->>>>>>> 44a6f40d
         )
     except CompilerError as c:
         # Generate nice error message from compiler error
